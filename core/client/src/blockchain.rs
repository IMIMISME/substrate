--- conflicted
+++ resolved
@@ -21,13 +21,10 @@
 use sr_primitives::traits::{Block as BlockT, Header as HeaderT, NumberFor};
 use sr_primitives::generic::BlockId;
 use sr_primitives::Justification;
-<<<<<<< HEAD
-=======
 use log::warn;
 use parking_lot::Mutex;
 
 use header_metadata::HeaderMetadata;
->>>>>>> 2980dcf3
 
 use crate::error::{Error, Result};
 
@@ -228,15 +225,6 @@
 	/// The operation should be performed once before anything else is inserted in the cache.
 	/// Otherwise cache may end up in inconsistent state.
 	fn initialize(&self, key: &well_known_cache_keys::Id, value_at_genesis: Vec<u8>) -> Result<()>;
-<<<<<<< HEAD
-	/// For given key and block, returns cached value actual at this block AND block where this value
-	/// has been originally set.
-	fn get_at(&self, key: &well_known_cache_keys::Id, block: &BlockId<Block>) -> Option<(
-		(NumberFor<Block>, Block::Hash),
-		Option<(NumberFor<Block>, Block::Hash)>,
-		Vec<u8>,
-	)>;
-=======
 	/// Returns cached value by the given key.
 	///
 	/// Returned tuple is the range where value has been active and the value itself.
@@ -245,7 +233,6 @@
 		key: &well_known_cache_keys::Id,
 		block: &BlockId<Block>,
 	) -> Option<((NumberFor<Block>, Block::Hash), Option<(NumberFor<Block>, Block::Hash)>, Vec<u8>)>;
->>>>>>> 2980dcf3
 }
 
 /// Blockchain info
@@ -283,34 +270,6 @@
 	/// Current Epoch data.
 	pub const EPOCH: Id = *b"epch";
 
-<<<<<<< HEAD
-	// add the pivot block. and append the reversed to-branch (note that it's reverse order originalls)
-	let pivot = from_branch.len();
-	from_branch.push(RouteEntry {
-		number: to.number().clone(),
-		hash: to.hash(),
-	});
-	from_branch.extend(to_branch.into_iter().rev());
-
-	Ok(TreeRoute {
-		route: from_branch,
-		pivot,
-	})
-}
-
-/// A list of all well known keys in the blockchain cache.
-pub mod well_known_cache_keys {
-	/// The type representing cache keys.
-	pub type Id = consensus::import_queue::CacheKeyId;
-
-	/// A list of authorities.
-	pub const AUTHORITIES: Id = *b"auth";
-
-	/// Current Epoch data.
-	pub const EPOCH: Id = *b"epch";
-
-=======
->>>>>>> 2980dcf3
 	/// Changes trie configuration.
 	pub const CHANGES_TRIE_CONFIG: Id = *b"chtr";
 }