// Copyright 2017-2019 Parity Technologies (UK) Ltd.
// This file is part of Substrate.

// Substrate is free software: you can redistribute it and/or modify
// it under the terms of the GNU General Public License as published by
// the Free Software Foundation, either version 3 of the License, or
// (at your option) any later version.

// Substrate is distributed in the hope that it will be useful,
// but WITHOUT ANY WARRANTY; without even the implied warranty of
// MERCHANTABILITY or FITNESS FOR A PARTICULAR PURPOSE.  See the
// GNU General Public License for more details.

// You should have received a copy of the GNU General Public License
// along with Substrate.  If not, see <http://www.gnu.org/licenses/>.

//! Light client data fetcher. Fetches requested data from remote full nodes.

use std::sync::Arc;
use std::collections::{BTreeMap, HashMap};
use std::marker::PhantomData;
use std::future::Future;

use hash_db::{HashDB, Hasher, EMPTY_PREFIX};
use codec::{Decode, Encode};
use primitives::{ChangesTrieConfiguration, convert_hash, traits::CodeExecutor, H256};
use sr_primitives::traits::{
	Block as BlockT, Header as HeaderT, Hash, HashFor, NumberFor,
	SimpleArithmetic, CheckedConversion, Zero,
};
<<<<<<< HEAD
use state_machine::{CodeExecutor, ChangesTrieRootsStorage, ChangesTrieAnchorBlockId,
	ChangesTrieConfigurationRange, TrieBackend, InMemoryChangesTrieStorage,
	read_proof_check, key_changes_proof_check_with_db,
	create_proof_check_backend_storage, read_child_proof_check,
};
=======
use state_machine::{
	ChangesTrieRootsStorage, ChangesTrieAnchorBlockId, ChangesTrieConfigurationRange,
	TrieBackend, read_proof_check, key_changes_proof_check, create_proof_check_backend_storage,
	read_child_proof_check,
};
pub use state_machine::StorageProof;
>>>>>>> 2980dcf3

use crate::cht;
use crate::error::{Error as ClientError, Result as ClientResult};
use crate::light::blockchain::{Blockchain, Storage as BlockchainStorage};
use crate::light::call_executor::check_execution_proof;

/// Remote call request.
#[derive(Clone, Debug, PartialEq, Eq, Hash)]
pub struct RemoteCallRequest<Header: HeaderT> {
	/// Call at state of given block.
	pub block: Header::Hash,
	/// Header of block at which call is performed.
	pub header: Header,
	/// Method to call.
	pub method: String,
	/// Call data.
	pub call_data: Vec<u8>,
	/// Number of times to retry request. None means that default RETRY_COUNT is used.
	pub retry_count: Option<usize>,
}

/// Remote canonical header request.
#[derive(Clone, Debug, Default, PartialEq, Eq, Hash)]
pub struct RemoteHeaderRequest<Header: HeaderT> {
	/// The root of CHT this block is included in.
	pub cht_root: Header::Hash,
	/// Number of the header to query.
	pub block: Header::Number,
	/// Number of times to retry request. None means that default RETRY_COUNT is used.
	pub retry_count: Option<usize>,
}

/// Remote storage read request.
#[derive(Clone, Debug, PartialEq, Eq, Hash)]
pub struct RemoteReadRequest<Header: HeaderT> {
	/// Read at state of given block.
	pub block: Header::Hash,
	/// Header of block at which read is performed.
	pub header: Header,
	/// Storage key to read.
	pub keys: Vec<Vec<u8>>,
	/// Number of times to retry request. None means that default RETRY_COUNT is used.
	pub retry_count: Option<usize>,
}

/// Remote storage read child request.
#[derive(Clone, Debug, PartialEq, Eq, Hash)]
pub struct RemoteReadChildRequest<Header: HeaderT> {
	/// Read at state of given block.
	pub block: Header::Hash,
	/// Header of block at which read is performed.
	pub header: Header,
	/// Storage key for child.
	pub storage_key: Vec<u8>,
	/// Child storage key to read.
	pub keys: Vec<Vec<u8>>,
	/// Number of times to retry request. None means that default RETRY_COUNT is used.
	pub retry_count: Option<usize>,
}

/// Remote key changes read request.
#[derive(Clone, Debug, PartialEq, Eq)]
pub struct RemoteChangesRequest<Header: HeaderT> {
	/// All changes trie configurations that are valid within [first_block; last_block].
	pub changes_trie_configs: Vec<(Header::Number, Option<Header::Number>, ChangesTrieConfiguration)>,
	/// Query changes from range of blocks, starting (and including) with this hash...
	pub first_block: (Header::Number, Header::Hash),
	/// ...ending (and including) with this hash. Should come after first_block and
	/// be the part of the same fork.
	pub last_block: (Header::Number, Header::Hash),
	/// Only use digests from blocks up to this hash. Should be last_block OR come
	/// after this block and be the part of the same fork.
	pub max_block: (Header::Number, Header::Hash),
	/// Known changes trie roots for the range of blocks [tries_roots.0..max_block].
	/// Proofs for roots of ascendants of tries_roots.0 are provided by the remote node.
	pub tries_roots: (Header::Number, Header::Hash, Vec<Header::Hash>),
	/// Optional Child Storage key to read.
	pub storage_key: Option<Vec<u8>>,
	/// Storage key to read.
	pub key: Vec<u8>,
	/// Number of times to retry request. None means that default RETRY_COUNT is used.
	pub retry_count: Option<usize>,
}

/// Key changes read proof.
#[derive(Debug, PartialEq, Eq)]
pub struct ChangesProof<Header: HeaderT> {
	/// Max block that has been used in changes query.
	pub max_block: Header::Number,
	/// All touched nodes of all changes tries.
	pub proof: Vec<Vec<u8>>,
	/// All changes tries roots that have been touched AND are missing from
	/// the requester' node. It is a map of block number => changes trie root.
	pub roots: BTreeMap<Header::Number, Header::Hash>,
	/// The proofs for all changes tries roots that have been touched AND are
	/// missing from the requester' node. It is a map of CHT number => proof.
	pub roots_proof: StorageProof,
}

/// Remote block body request
#[derive(Clone, Default, Debug, PartialEq, Eq, Hash)]
pub struct RemoteBodyRequest<Header: HeaderT> {
	/// Header of the requested block body
	pub header: Header,
	/// Number of times to retry request. None means that default RETRY_COUNT is used.
	pub retry_count: Option<usize>,
}

/// Light client data fetcher. Implementations of this trait must check if remote data
/// is correct (see FetchedDataChecker) and return already checked data.
pub trait Fetcher<Block: BlockT>: Send + Sync {
	/// Remote header future.
	type RemoteHeaderResult: Future<Output = Result<Block::Header, ClientError>> + Send + 'static;
	/// Remote storage read future.
	type RemoteReadResult: Future<Output = Result<HashMap<Vec<u8>, Option<Vec<u8>>>, ClientError>> + Send + 'static;
	/// Remote call result future.
	type RemoteCallResult: Future<Output = Result<Vec<u8>, ClientError>> + Send + 'static;
	/// Remote changes result future.
	type RemoteChangesResult: Future<Output = Result<Vec<(NumberFor<Block>, u32)>, ClientError>> + Send + 'static;
	/// Remote block body result future.
	type RemoteBodyResult: Future<Output = Result<Vec<Block::Extrinsic>, ClientError>> + Send + 'static;

	/// Fetch remote header.
	fn remote_header(&self, request: RemoteHeaderRequest<Block::Header>) -> Self::RemoteHeaderResult;
	/// Fetch remote storage value.
	fn remote_read(
		&self,
		request: RemoteReadRequest<Block::Header>
	) -> Self::RemoteReadResult;
	/// Fetch remote storage child value.
	fn remote_read_child(
		&self,
		request: RemoteReadChildRequest<Block::Header>
	) -> Self::RemoteReadResult;
	/// Fetch remote call result.
	fn remote_call(&self, request: RemoteCallRequest<Block::Header>) -> Self::RemoteCallResult;
	/// Fetch remote changes ((block number, extrinsic index)) where given key has been changed
	/// at a given blocks range.
	fn remote_changes(&self, request: RemoteChangesRequest<Block::Header>) -> Self::RemoteChangesResult;
	/// Fetch remote block body
	fn remote_body(&self, request: RemoteBodyRequest<Block::Header>) -> Self::RemoteBodyResult;
}

/// Light client remote data checker.
///
/// Implementations of this trait should not use any prunable blockchain data
/// except that is passed to its methods.
pub trait FetchChecker<Block: BlockT>: Send + Sync {
	/// Check remote header proof.
	fn check_header_proof(
		&self,
		request: &RemoteHeaderRequest<Block::Header>,
		header: Option<Block::Header>,
		remote_proof: StorageProof,
	) -> ClientResult<Block::Header>;
	/// Check remote storage read proof.
	fn check_read_proof(
		&self,
		request: &RemoteReadRequest<Block::Header>,
		remote_proof: StorageProof,
	) -> ClientResult<HashMap<Vec<u8>, Option<Vec<u8>>>>;
	/// Check remote storage read proof.
	fn check_read_child_proof(
		&self,
		request: &RemoteReadChildRequest<Block::Header>,
		remote_proof: StorageProof,
	) -> ClientResult<HashMap<Vec<u8>, Option<Vec<u8>>>>;
	/// Check remote method execution proof.
	fn check_execution_proof(
		&self,
		request: &RemoteCallRequest<Block::Header>,
		remote_proof: StorageProof,
	) -> ClientResult<Vec<u8>>;
	/// Check remote changes query proof.
	fn check_changes_proof(
		&self,
		request: &RemoteChangesRequest<Block::Header>,
		proof: ChangesProof<Block::Header>
	) -> ClientResult<Vec<(NumberFor<Block>, u32)>>;
	/// Check remote body proof.
	fn check_body_proof(
		&self,
		request: &RemoteBodyRequest<Block::Header>,
		body: Vec<Block::Extrinsic>
	) -> ClientResult<Vec<Block::Extrinsic>>;
}

/// Remote data checker.
pub struct LightDataChecker<E, H, B: BlockT, S: BlockchainStorage<B>> {
	blockchain: Arc<Blockchain<S>>,
	executor: E,
	_hasher: PhantomData<(B, H)>,
}

impl<E, H, B: BlockT, S: BlockchainStorage<B>> LightDataChecker<E, H, B, S> {
	/// Create new light data checker.
	pub fn new(blockchain: Arc<Blockchain<S>>, executor: E) -> Self {
		Self {
			blockchain, executor, _hasher: PhantomData
		}
	}

	/// Check remote changes query proof assuming that CHT-s are of given size.
	fn check_changes_proof_with_cht_size(
		&self,
		request: &RemoteChangesRequest<B::Header>,
		remote_proof: ChangesProof<B::Header>,
		cht_size: NumberFor<B>,
	) -> ClientResult<Vec<(NumberFor<B>, u32)>>
		where
			H: Hasher,
			H::Out: Ord,
	{
		// since we need roots of all changes tries for the range begin..max
		// => remote node can't use max block greater that one that we have passed
		if remote_proof.max_block > request.max_block.0 || remote_proof.max_block < request.last_block.0 {
			return Err(ClientError::ChangesTrieAccessFailed(format!(
				"Invalid max_block used by the remote node: {}. Local: {}..{}..{}",
				remote_proof.max_block, request.first_block.0, request.last_block.0, request.max_block.0,
			)).into());
		}

		// check if remote node has responded with extra changes trie roots proofs
		// all changes tries roots must be in range [request.first_block.0; request.tries_roots.0)
		let is_extra_first_root = remote_proof.roots.keys().next()
			.map(|first_root| *first_root < request.first_block.0
				|| *first_root >= request.tries_roots.0)
			.unwrap_or(false);
		let is_extra_last_root = remote_proof.roots.keys().next_back()
			.map(|last_root| *last_root >= request.tries_roots.0)
			.unwrap_or(false);
		if is_extra_first_root || is_extra_last_root {
			return Err(ClientError::ChangesTrieAccessFailed(format!(
				"Extra changes tries roots proofs provided by the remote node: [{:?}..{:?}]. Expected in range: [{}; {})",
				remote_proof.roots.keys().next(), remote_proof.roots.keys().next_back(),
				request.first_block.0, request.tries_roots.0,
			)).into());
		}

		// if request has been composed when some required headers were already pruned
		// => remote node has sent us CHT-based proof of required changes tries roots
		// => check that this proof is correct before proceeding with changes proof
		let remote_max_block = remote_proof.max_block;
		let remote_roots = remote_proof.roots;
		let remote_roots_proof = remote_proof.roots_proof;
		let remote_proof = remote_proof.proof;
		if !remote_roots.is_empty() {
			self.check_changes_tries_proof(
				cht_size,
				&remote_roots,
				remote_roots_proof,
			)?;
		}

		// FIXME: remove this in https://github.com/paritytech/substrate/pull/3201
		let changes_trie_config_range = ChangesTrieConfigurationRange {
			config: &request.changes_trie_config,
			zero: Zero::zero(),
			end: None,
		};

		// and now check the key changes proof + get the changes
<<<<<<< HEAD
		let mut result = Vec::new();
		let proof_storage = InMemoryChangesTrieStorage::with_proof(remote_proof);
		for (config_zero, config_end, config) in &request.changes_trie_configs {
			let config_range = ChangesTrieConfigurationRange {
				config,
				zero: config_zero.clone(),
				end: config_end.clone(),
			};
			let result_range = key_changes_proof_check_with_db::<H, _>(
				config_range,
				&RootsStorage {
					roots: (request.tries_roots.0, &request.tries_roots.2),
					prev_roots: &remote_roots,
				},
				&proof_storage,
				request.first_block.0,
				&ChangesTrieAnchorBlockId {
					hash: convert_hash(&request.last_block.1),
					number: request.last_block.0,
				},
				remote_max_block,
				&request.key)
			.map_err(|err| ClientError::ChangesTrieAccessFailed(err))?;
			result.extend(result_range);
		}

		Ok(result)
=======
		key_changes_proof_check::<H, _>(
			changes_trie_config_range,
			&RootsStorage {
				roots: (request.tries_roots.0, &request.tries_roots.2),
				prev_roots: remote_roots,
			},
			remote_proof,
			request.first_block.0,
			&ChangesTrieAnchorBlockId {
				hash: convert_hash(&request.last_block.1),
				number: request.last_block.0,
			},
			remote_max_block,
			request.storage_key.as_ref().map(Vec::as_slice),
			&request.key)
		.map_err(|err| ClientError::ChangesTrieAccessFailed(err))
>>>>>>> 2980dcf3
	}

	/// Check CHT-based proof for changes tries roots.
	fn check_changes_tries_proof(
		&self,
		cht_size: NumberFor<B>,
		remote_roots: &BTreeMap<NumberFor<B>, B::Hash>,
		remote_roots_proof: StorageProof,
	) -> ClientResult<()>
		where
			H: Hasher,
			H::Out: Ord,
	{
		// all the checks are sharing the same storage
		let storage = create_proof_check_backend_storage(remote_roots_proof);

		// we remote_roots.keys() are sorted => we can use this to group changes tries roots
		// that are belongs to the same CHT
		let blocks = remote_roots.keys().cloned();
		cht::for_each_cht_group::<B::Header, _, _, _>(cht_size, blocks, |mut storage, _, cht_blocks| {
			// get local changes trie CHT root for given CHT
			// it should be there, because it is never pruned AND request has been composed
			// when required header has been pruned (=> replaced with CHT)
			let first_block = cht_blocks.first().cloned()
				.expect("for_each_cht_group never calls callback with empty groups");
			let local_cht_root = self.blockchain.storage().changes_trie_cht_root(cht_size, first_block)?;

			// check changes trie root for every block within CHT range
			for block in cht_blocks {
				// check if the proofs storage contains the root
				// normally this happens in when the proving backend is created, but since
				// we share the storage for multiple checks, do it here
				let mut cht_root = H::Out::default();
				cht_root.as_mut().copy_from_slice(local_cht_root.as_ref());
				if !storage.contains(&cht_root, EMPTY_PREFIX) {
					return Err(ClientError::InvalidCHTProof.into());
				}

				// check proof for single changes trie root
				let proving_backend = TrieBackend::new(storage, cht_root);
				let remote_changes_trie_root = remote_roots[&block];
				cht::check_proof_on_proving_backend::<B::Header, H>(
					local_cht_root,
					block,
					remote_changes_trie_root,
					&proving_backend)?;

				// and return the storage to use in following checks
				storage = proving_backend.into_storage();
			}

			Ok(storage)
		}, storage)
	}
}

impl<E, Block, H, S> FetchChecker<Block> for LightDataChecker<E, H, Block, S>
	where
		Block: BlockT,
		E: CodeExecutor,
		H: Hasher<Out=H256>,
		S: BlockchainStorage<Block>,
{
	fn check_header_proof(
		&self,
		request: &RemoteHeaderRequest<Block::Header>,
		remote_header: Option<Block::Header>,
		remote_proof: StorageProof,
	) -> ClientResult<Block::Header> {
		let remote_header = remote_header.ok_or_else(||
			ClientError::from(ClientError::InvalidCHTProof))?;
		let remote_header_hash = remote_header.hash();
		cht::check_proof::<Block::Header, H>(
			request.cht_root,
			request.block,
			remote_header_hash,
			remote_proof)
			.map(|_| remote_header)
	}

	fn check_read_proof(
		&self,
		request: &RemoteReadRequest<Block::Header>,
		remote_proof: StorageProof,
	) -> ClientResult<HashMap<Vec<u8>, Option<Vec<u8>>>> {
		read_proof_check::<H, _>(
			convert_hash(request.header.state_root()),
			remote_proof,
			request.keys.iter(),
		).map_err(Into::into)
	}

	fn check_read_child_proof(
		&self,
		request: &RemoteReadChildRequest<Block::Header>,
		remote_proof: StorageProof,
	) -> ClientResult<HashMap<Vec<u8>, Option<Vec<u8>>>> {
		read_child_proof_check::<H, _>(
			convert_hash(request.header.state_root()),
			remote_proof,
			&request.storage_key,
			request.keys.iter(),
		).map_err(Into::into)
	}

	fn check_execution_proof(
		&self,
		request: &RemoteCallRequest<Block::Header>,
		remote_proof: StorageProof,
	) -> ClientResult<Vec<u8>> {
		check_execution_proof::<_, _, H>(&self.executor, request, remote_proof)
	}

	fn check_changes_proof(
		&self,
		request: &RemoteChangesRequest<Block::Header>,
		remote_proof: ChangesProof<Block::Header>
	) -> ClientResult<Vec<(NumberFor<Block>, u32)>> {
		self.check_changes_proof_with_cht_size(request, remote_proof, cht::size())
	}

	fn check_body_proof(
		&self,
		request: &RemoteBodyRequest<Block::Header>,
		body: Vec<Block::Extrinsic>
	) -> ClientResult<Vec<Block::Extrinsic>> {
		// TODO: #2621
		let	extrinsics_root = HashFor::<Block>::ordered_trie_root(
			body.iter().map(Encode::encode).collect(),
		);
		if *request.header.extrinsics_root() == extrinsics_root {
			Ok(body)
		} else {
			Err(format!("RemoteBodyRequest: invalid extrinsics root expected: {} but got {}",
				*request.header.extrinsics_root(),
				extrinsics_root,
			).into())
		}

	}
}

/// A view of BTreeMap<Number, Hash> as a changes trie roots storage.
struct RootsStorage<'a, Number: SimpleArithmetic, Hash: 'a> {
	roots: (Number, &'a [Hash]),
	prev_roots: &'a BTreeMap<Number, Hash>,
}

impl<'a, H, Number, Hash> ChangesTrieRootsStorage<H, Number> for RootsStorage<'a, Number, Hash>
	where
		H: Hasher,
		Number: ::std::fmt::Display + ::std::hash::Hash + Clone + SimpleArithmetic + Encode + Decode + Send + Sync + 'static,
		Hash: 'a + Send + Sync + Clone + AsRef<[u8]>,
{
	fn build_anchor(
		&self,
		_hash: H::Out,
	) -> Result<state_machine::ChangesTrieAnchorBlockId<H::Out, Number>, String> {
		Err("build_anchor is only called when building block".into())
	}

	fn root(
		&self,
		_anchor: &ChangesTrieAnchorBlockId<H::Out, Number>,
		block: Number,
	) -> Result<Option<H::Out>, String> {
		// we can't ask for roots from parallel forks here => ignore anchor
		let root = if block < self.roots.0 {
			self.prev_roots.get(&Number::unique_saturated_from(block)).cloned()
		} else {
			let index: Option<usize> = block.checked_sub(&self.roots.0).and_then(|index| index.checked_into());
			match index {
				Some(index) => self.roots.1.get(index as usize).cloned(),
				None => None,
			}
		};

		Ok(root.map(|root| {
			let mut hasher_root: H::Out = Default::default();
			hasher_root.as_mut().copy_from_slice(root.as_ref());
			hasher_root
		}))
	}
}

#[cfg(test)]
pub mod tests {
	use futures03::future::Ready;
	use parking_lot::Mutex;
	use codec::Decode;
	use crate::client::tests::prepare_client_with_key_changes;
	use executor::{NativeExecutor, WasmExecutionMethod};
	use crate::error::Error as ClientError;
	use test_client::{
		self, ClientExt, blockchain::HeaderBackend, AccountKeyring,
		runtime::{self, Hash, Block, Header, Extrinsic}
	};
	use consensus::BlockOrigin;

	use crate::in_mem::{Blockchain as InMemoryBlockchain};
	use crate::light::fetcher::{Fetcher, FetchChecker, LightDataChecker,
		RemoteCallRequest, RemoteHeaderRequest};
	use crate::light::blockchain::tests::{DummyStorage, DummyBlockchain};
	use primitives::{blake2_256, Blake2Hasher, H256};
	use primitives::storage::{well_known_keys, StorageKey};
	use sr_primitives::generic::BlockId;
	use state_machine::Backend;
	use super::*;

	pub type OkCallFetcher = Mutex<Vec<u8>>;

	fn not_implemented_in_tests<T, E>() -> Ready<Result<T, E>>
	where
		E: std::convert::From<&'static str>,
	{
		futures03::future::ready(Err("Not implemented on test node".into()))
	}

	impl Fetcher<Block> for OkCallFetcher {
		type RemoteHeaderResult = Ready<Result<Header, ClientError>>;
		type RemoteReadResult = Ready<Result<HashMap<Vec<u8>, Option<Vec<u8>>>, ClientError>>;
		type RemoteCallResult = Ready<Result<Vec<u8>, ClientError>>;
		type RemoteChangesResult = Ready<Result<Vec<(NumberFor<Block>, u32)>, ClientError>>;
		type RemoteBodyResult = Ready<Result<Vec<Extrinsic>, ClientError>>;

		fn remote_header(&self, _request: RemoteHeaderRequest<Header>) -> Self::RemoteHeaderResult {
			not_implemented_in_tests()
		}

		fn remote_read(&self, _request: RemoteReadRequest<Header>) -> Self::RemoteReadResult {
			not_implemented_in_tests()
		}

		fn remote_read_child(&self, _request: RemoteReadChildRequest<Header>) -> Self::RemoteReadResult {
			not_implemented_in_tests()
		}

		fn remote_call(&self, _request: RemoteCallRequest<Header>) -> Self::RemoteCallResult {
			futures03::future::ready(Ok((*self.lock()).clone()))
		}

		fn remote_changes(&self, _request: RemoteChangesRequest<Header>) -> Self::RemoteChangesResult {
			not_implemented_in_tests()
		}

		fn remote_body(&self, _request: RemoteBodyRequest<Header>) -> Self::RemoteBodyResult {
			not_implemented_in_tests()
		}
	}

	type TestChecker = LightDataChecker<
		NativeExecutor<test_client::LocalExecutor>,
		Blake2Hasher,
		Block,
		DummyStorage,
	>;

	fn local_executor() -> NativeExecutor<test_client::LocalExecutor> {
		NativeExecutor::new(WasmExecutionMethod::Interpreted, None)
	}

	fn prepare_for_read_proof_check() -> (TestChecker, Header, StorageProof, u32) {
		// prepare remote client
		let remote_client = test_client::new();
		let remote_block_id = BlockId::Number(0);
		let remote_block_hash = remote_client.block_hash(0).unwrap().unwrap();
		let mut remote_block_header = remote_client.header(&remote_block_id).unwrap().unwrap();
		remote_block_header.state_root = remote_client.state_at(&remote_block_id).unwrap()
			.storage_root(::std::iter::empty()).0.into();

		// 'fetch' read proof from remote node
		let heap_pages = remote_client.storage(&remote_block_id, &StorageKey(well_known_keys::HEAP_PAGES.to_vec()))
			.unwrap()
			.and_then(|v| Decode::decode(&mut &v.0[..]).ok()).unwrap();
		let remote_read_proof = remote_client.read_proof(
			&remote_block_id,
			&[well_known_keys::HEAP_PAGES],
		).unwrap();

		// check remote read proof locally
		let local_storage = InMemoryBlockchain::<Block>::new();
		local_storage.insert(
			remote_block_hash,
			remote_block_header.clone(),
			None,
			None,
			crate::backend::NewBlockState::Final,
		).unwrap();
		let local_checker = LightDataChecker::new(
			Arc::new(DummyBlockchain::new(DummyStorage::new())),
			local_executor()
		);
		(local_checker, remote_block_header, remote_read_proof, heap_pages)
	}

	fn prepare_for_read_child_proof_check() -> (TestChecker, Header, StorageProof, Vec<u8>) {
		use test_client::DefaultTestClientBuilderExt;
		use test_client::TestClientBuilderExt;
		// prepare remote client
		let remote_client = test_client::TestClientBuilder::new()
			.add_extra_child_storage(b":child_storage:default:child1".to_vec(), b"key1".to_vec(), b"value1".to_vec())
			.build();
		let remote_block_id = BlockId::Number(0);
		let remote_block_hash = remote_client.block_hash(0).unwrap().unwrap();
		let mut remote_block_header = remote_client.header(&remote_block_id).unwrap().unwrap();
		remote_block_header.state_root = remote_client.state_at(&remote_block_id).unwrap()
			.storage_root(::std::iter::empty()).0.into();

		// 'fetch' child read proof from remote node
		let child_value = remote_client.child_storage(
			&remote_block_id,
			&StorageKey(b":child_storage:default:child1".to_vec()),
			&StorageKey(b"key1".to_vec()),
		).unwrap().unwrap().0;
		assert_eq!(b"value1"[..], child_value[..]);
		let remote_read_proof = remote_client.read_child_proof(
			&remote_block_id,
			b":child_storage:default:child1",
			&[b"key1"],
		).unwrap();

		// check locally
		let local_storage = InMemoryBlockchain::<Block>::new();
		local_storage.insert(
			remote_block_hash,
			remote_block_header.clone(),
			None,
			None,
			crate::backend::NewBlockState::Final,
		).unwrap();
		let local_checker = LightDataChecker::new(
			Arc::new(DummyBlockchain::new(DummyStorage::new())),
			local_executor(),
		);
		(local_checker, remote_block_header, remote_read_proof, child_value)
	}

	fn prepare_for_header_proof_check(insert_cht: bool) -> (TestChecker, Hash, Header, StorageProof) {
		// prepare remote client
		let remote_client = test_client::new();
		let mut local_headers_hashes = Vec::new();
		for i in 0..4 {
			let builder = remote_client.new_block(Default::default()).unwrap();
			remote_client.import(BlockOrigin::Own, builder.bake().unwrap()).unwrap();
			local_headers_hashes.push(remote_client.block_hash(i + 1)
				.map_err(|_| ClientError::Backend("TestError".into())));
		}

		// 'fetch' header proof from remote node
		let remote_block_id = BlockId::Number(1);
		let (remote_block_header, remote_header_proof) = remote_client.header_proof_with_cht_size(&remote_block_id, 4).unwrap();

		// check remote read proof locally
		let local_storage = InMemoryBlockchain::<Block>::new();
		let local_cht_root = cht::compute_root::<Header, Blake2Hasher, _>(4, 0, local_headers_hashes).unwrap();
		if insert_cht {
			local_storage.insert_cht_root(1, local_cht_root);
		}
		let local_checker = LightDataChecker::new(
			Arc::new(DummyBlockchain::new(DummyStorage::new())),
			local_executor(),
		);
		(local_checker, local_cht_root, remote_block_header, remote_header_proof)
	}

	fn header_with_computed_extrinsics_root(extrinsics: Vec<Extrinsic>) -> Header {
		use trie::{TrieConfiguration, trie_types::Layout};
		let iter = extrinsics.iter().map(Encode::encode);
		let extrinsics_root = Layout::<Blake2Hasher>::ordered_trie_root(iter);

		// only care about `extrinsics_root`
		Header::new(0, extrinsics_root, H256::zero(), H256::zero(), Default::default())
	}

	#[test]
	fn storage_read_proof_is_generated_and_checked() {
		let (local_checker, remote_block_header, remote_read_proof, heap_pages) = prepare_for_read_proof_check();
		assert_eq!((&local_checker as &dyn FetchChecker<Block>).check_read_proof(&RemoteReadRequest::<Header> {
			block: remote_block_header.hash(),
			header: remote_block_header,
			keys: vec![well_known_keys::HEAP_PAGES.to_vec()],
			retry_count: None,
		}, remote_read_proof).unwrap().remove(well_known_keys::HEAP_PAGES).unwrap().unwrap()[0], heap_pages as u8);
	}

	#[test]
	fn storage_child_read_proof_is_generated_and_checked() {
		let (
			local_checker,
			remote_block_header,
			remote_read_proof,
			result,
		) = prepare_for_read_child_proof_check();
		assert_eq!((&local_checker as &dyn FetchChecker<Block>).check_read_child_proof(
			&RemoteReadChildRequest::<Header> {
				block: remote_block_header.hash(),
				header: remote_block_header,
				storage_key: b":child_storage:default:child1".to_vec(),
				keys: vec![b"key1".to_vec()],
				retry_count: None,
			},
			remote_read_proof
		).unwrap().remove(b"key1".as_ref()).unwrap().unwrap(), result);
	}

	#[test]
	fn header_proof_is_generated_and_checked() {
		let (local_checker, local_cht_root, remote_block_header, remote_header_proof) = prepare_for_header_proof_check(true);
		assert_eq!((&local_checker as &dyn FetchChecker<Block>).check_header_proof(&RemoteHeaderRequest::<Header> {
			cht_root: local_cht_root,
			block: 1,
			retry_count: None,
		}, Some(remote_block_header.clone()), remote_header_proof).unwrap(), remote_block_header);
	}

	#[test]
	fn check_header_proof_fails_if_cht_root_is_invalid() {
		let (local_checker, _, mut remote_block_header, remote_header_proof) = prepare_for_header_proof_check(true);
		remote_block_header.number = 100;
		assert!((&local_checker as &dyn FetchChecker<Block>).check_header_proof(&RemoteHeaderRequest::<Header> {
			cht_root: Default::default(),
			block: 1,
			retry_count: None,
		}, Some(remote_block_header.clone()), remote_header_proof).is_err());
	}

	#[test]
	fn check_header_proof_fails_if_invalid_header_provided() {
		let (local_checker, local_cht_root, mut remote_block_header, remote_header_proof) = prepare_for_header_proof_check(true);
		remote_block_header.number = 100;
		assert!((&local_checker as &dyn FetchChecker<Block>).check_header_proof(&RemoteHeaderRequest::<Header> {
			cht_root: local_cht_root,
			block: 1,
			retry_count: None,
		}, Some(remote_block_header.clone()), remote_header_proof).is_err());
	}

	#[test]
	fn changes_proof_is_generated_and_checked_when_headers_are_not_pruned() {
		let (remote_client, local_roots, test_cases) = prepare_client_with_key_changes();
		let local_checker = TestChecker::new(
			Arc::new(DummyBlockchain::new(DummyStorage::new())),
			local_executor(),
		);
		let local_checker = &local_checker as &dyn FetchChecker<Block>;
		let max = remote_client.info().chain.best_number;
		let max_hash = remote_client.info().chain.best_hash;

		for (index, (begin, end, key, expected_result)) in test_cases.into_iter().enumerate() {
			let begin_hash = remote_client.block_hash(begin).unwrap().unwrap();
			let end_hash = remote_client.block_hash(end).unwrap().unwrap();

			// 'fetch' changes proof from remote node
			let key = StorageKey(key);
			let remote_proof = remote_client.key_changes_proof(
				begin_hash, end_hash, begin_hash, max_hash, None, &key
			).unwrap();

			// check proof on local client
			let local_roots_range = local_roots.clone()[(begin - 1) as usize..].to_vec();
			let config = ChangesTrieConfiguration::new(4, 2);
			let request = RemoteChangesRequest::<Header> {
				changes_trie_configs: vec![(0, None, config)],
				first_block: (begin, begin_hash),
				last_block: (end, end_hash),
				max_block: (max, max_hash),
				tries_roots: (begin, begin_hash, local_roots_range),
				key: key.0,
				storage_key: None,
				retry_count: None,
			};
			let local_result = local_checker.check_changes_proof(&request, ChangesProof {
				max_block: remote_proof.max_block,
				proof: remote_proof.proof,
				roots: remote_proof.roots,
				roots_proof: remote_proof.roots_proof,
			}).unwrap();

			// ..and ensure that result is the same as on remote node
			match local_result == expected_result {
				true => (),
				false => panic!(format!("Failed test {}: local = {:?}, expected = {:?}",
					index, local_result, expected_result)),
			}
		}
	}

	#[test]
	fn changes_proof_is_generated_and_checked_when_headers_are_pruned() {
		// we're testing this test case here:
		// (1, 4, dave.clone(), vec![(4, 0), (1, 1), (1, 0)]),
		let (remote_client, remote_roots, _) = prepare_client_with_key_changes();
		let dave = blake2_256(&runtime::system::balance_of_key(AccountKeyring::Dave.into())).to_vec();
		let dave = StorageKey(dave);

		// 'fetch' changes proof from remote node:
		// we're fetching changes for range b1..b4
		// we do not know changes trie roots before b3 (i.e. we only know b3+b4)
		// but we have changes trie CHT root for b1...b4
		let b1 = remote_client.block_hash_from_id(&BlockId::Number(1)).unwrap().unwrap();
		let b3 = remote_client.block_hash_from_id(&BlockId::Number(3)).unwrap().unwrap();
		let b4 = remote_client.block_hash_from_id(&BlockId::Number(4)).unwrap().unwrap();
		let remote_proof = remote_client.key_changes_proof_with_cht_size(
			b1, b4, b3, b4, None, &dave, 4
		).unwrap();

		// prepare local checker, having a root of changes trie CHT#0
		let local_cht_root = cht::compute_root::<Header, Blake2Hasher, _>(4, 0, remote_roots.iter().cloned().map(|ct| Ok(Some(ct)))).unwrap();
		let mut local_storage = DummyStorage::new();
		local_storage.changes_tries_cht_roots.insert(0, local_cht_root);
		let local_checker = TestChecker::new(
			Arc::new(DummyBlockchain::new(local_storage)),
			local_executor(),
		);

		// check proof on local client
		let config = ChangesTrieConfiguration::new(4, 2);
		let request = RemoteChangesRequest::<Header> {
			changes_trie_configs: vec![(0, None, config)],
			first_block: (1, b1),
			last_block: (4, b4),
			max_block: (4, b4),
			tries_roots: (3, b3, vec![remote_roots[2].clone(), remote_roots[3].clone()]),
			storage_key: None,
			key: dave.0,
			retry_count: None,
		};
		let local_result = local_checker.check_changes_proof_with_cht_size(&request, ChangesProof {
			max_block: remote_proof.max_block,
			proof: remote_proof.proof,
			roots: remote_proof.roots,
			roots_proof: remote_proof.roots_proof,
		}, 4).unwrap();

		assert_eq!(local_result, vec![(4, 0), (1, 1), (1, 0)]);
	}

	#[test]
	fn check_changes_proof_fails_if_proof_is_wrong() {
		let (remote_client, local_roots, test_cases) = prepare_client_with_key_changes();
		let local_checker = TestChecker::new(
			Arc::new(DummyBlockchain::new(DummyStorage::new())),
			local_executor(),
		);
		let local_checker = &local_checker as &dyn FetchChecker<Block>;
		let max = remote_client.info().chain.best_number;
		let max_hash = remote_client.info().chain.best_hash;

		let (begin, end, key, _) = test_cases[0].clone();
		let begin_hash = remote_client.block_hash(begin).unwrap().unwrap();
		let end_hash = remote_client.block_hash(end).unwrap().unwrap();

		// 'fetch' changes proof from remote node
		let key = StorageKey(key);
		let remote_proof = remote_client.key_changes_proof(
			begin_hash, end_hash, begin_hash, max_hash, None, &key).unwrap();

		let local_roots_range = local_roots.clone()[(begin - 1) as usize..].to_vec();
		let config = ChangesTrieConfiguration::new(4, 2);
		let request = RemoteChangesRequest::<Header> {
			changes_trie_configs: vec![(0, None, config)],
			first_block: (begin, begin_hash),
			last_block: (end, end_hash),
			max_block: (max, max_hash),
			tries_roots: (begin, begin_hash, local_roots_range.clone()),
			storage_key: None,
			key: key.0,
			retry_count: None,
		};

		// check proof on local client using max from the future
		assert!(local_checker.check_changes_proof(&request, ChangesProof {
			max_block: remote_proof.max_block + 1,
			proof: remote_proof.proof.clone(),
			roots: remote_proof.roots.clone(),
			roots_proof: remote_proof.roots_proof.clone(),
		}).is_err());

		// check proof on local client using broken proof
		assert!(local_checker.check_changes_proof(&request, ChangesProof {
			max_block: remote_proof.max_block,
			proof: local_roots_range.clone().into_iter().map(|v| v.as_ref().to_vec()).collect(),
			roots: remote_proof.roots,
			roots_proof: remote_proof.roots_proof,
		}).is_err());

		// extra roots proofs are provided
		assert!(local_checker.check_changes_proof(&request, ChangesProof {
			max_block: remote_proof.max_block,
			proof: remote_proof.proof.clone(),
			roots: vec![(begin - 1, Default::default())].into_iter().collect(),
			roots_proof: StorageProof::empty(),
		}).is_err());
		assert!(local_checker.check_changes_proof(&request, ChangesProof {
			max_block: remote_proof.max_block,
			proof: remote_proof.proof.clone(),
			roots: vec![(end + 1, Default::default())].into_iter().collect(),
			roots_proof: StorageProof::empty(),
		}).is_err());
	}

	#[test]
	fn check_changes_tries_proof_fails_if_proof_is_wrong() {
		// we're testing this test case here:
		// (1, 4, dave.clone(), vec![(4, 0), (1, 1), (1, 0)]),
		let (remote_client, remote_roots, _) = prepare_client_with_key_changes();
		let local_cht_root = cht::compute_root::<Header, Blake2Hasher, _>(
			4, 0, remote_roots.iter().cloned().map(|ct| Ok(Some(ct)))).unwrap();
		let dave = blake2_256(&runtime::system::balance_of_key(AccountKeyring::Dave.into())).to_vec();
		let dave = StorageKey(dave);

		// 'fetch' changes proof from remote node:
		// we're fetching changes for range b1..b4
		// we do not know changes trie roots before b3 (i.e. we only know b3+b4)
		// but we have changes trie CHT root for b1...b4
		let b1 = remote_client.block_hash_from_id(&BlockId::Number(1)).unwrap().unwrap();
		let b3 = remote_client.block_hash_from_id(&BlockId::Number(3)).unwrap().unwrap();
		let b4 = remote_client.block_hash_from_id(&BlockId::Number(4)).unwrap().unwrap();
		let remote_proof = remote_client.key_changes_proof_with_cht_size(
			b1, b4, b3, b4, None, &dave, 4
		).unwrap();

		// fails when changes trie CHT is missing from the local db
		let local_checker = TestChecker::new(
			Arc::new(DummyBlockchain::new(DummyStorage::new())),
			local_executor(),
		);
		assert!(local_checker.check_changes_tries_proof(4, &remote_proof.roots,
			remote_proof.roots_proof.clone()).is_err());

		// fails when proof is broken
		let mut local_storage = DummyStorage::new();
		local_storage.changes_tries_cht_roots.insert(0, local_cht_root);
		let local_checker = TestChecker::new(
			Arc::new(DummyBlockchain::new(local_storage)),
			local_executor(),
		);
		let result = local_checker.check_changes_tries_proof(
			4, &remote_proof.roots, StorageProof::empty()
		);
		assert!(result.is_err());
	}

	#[test]
	fn check_body_proof_faulty() {
		let header = header_with_computed_extrinsics_root(
			vec![Extrinsic::IncludeData(vec![1, 2, 3, 4])]
		);
		let block = Block::new(header.clone(), Vec::new());

		let local_checker = TestChecker::new(
			Arc::new(DummyBlockchain::new(DummyStorage::new())),
			local_executor(),
		);

		let body_request = RemoteBodyRequest {
			header: header.clone(),
			retry_count: None,
		};

		assert!(
			local_checker.check_body_proof(&body_request, block.extrinsics).is_err(),
			"vec![1, 2, 3, 4] != vec![]"
		);
	}

	#[test]
	fn check_body_proof_of_same_data_should_succeed() {
		let extrinsics = vec![Extrinsic::IncludeData(vec![1, 2, 3, 4, 5, 6, 7, 8, 255])];

		let header = header_with_computed_extrinsics_root(extrinsics.clone());
		let block = Block::new(header.clone(), extrinsics);

		let local_checker = TestChecker::new(
			Arc::new(DummyBlockchain::new(DummyStorage::new())),
			local_executor(),
		);

		let body_request = RemoteBodyRequest {
			header: header.clone(),
			retry_count: None,
		};

		assert!(local_checker.check_body_proof(&body_request, block.extrinsics).is_ok());
	}
}<|MERGE_RESOLUTION|>--- conflicted
+++ resolved
@@ -26,22 +26,14 @@
 use primitives::{ChangesTrieConfiguration, convert_hash, traits::CodeExecutor, H256};
 use sr_primitives::traits::{
 	Block as BlockT, Header as HeaderT, Hash, HashFor, NumberFor,
-	SimpleArithmetic, CheckedConversion, Zero,
+	SimpleArithmetic, CheckedConversion,
 };
-<<<<<<< HEAD
-use state_machine::{CodeExecutor, ChangesTrieRootsStorage, ChangesTrieAnchorBlockId,
-	ChangesTrieConfigurationRange, TrieBackend, InMemoryChangesTrieStorage,
-	read_proof_check, key_changes_proof_check_with_db,
+use state_machine::{
+	ChangesTrieRootsStorage, ChangesTrieAnchorBlockId, ChangesTrieConfigurationRange,
+	InMemoryChangesTrieStorage, TrieBackend, read_proof_check, key_changes_proof_check_with_db,
 	create_proof_check_backend_storage, read_child_proof_check,
 };
-=======
-use state_machine::{
-	ChangesTrieRootsStorage, ChangesTrieAnchorBlockId, ChangesTrieConfigurationRange,
-	TrieBackend, read_proof_check, key_changes_proof_check, create_proof_check_backend_storage,
-	read_child_proof_check,
-};
 pub use state_machine::StorageProof;
->>>>>>> 2980dcf3
 
 use crate::cht;
 use crate::error::{Error as ClientError, Result as ClientResult};
@@ -296,15 +288,7 @@
 			)?;
 		}
 
-		// FIXME: remove this in https://github.com/paritytech/substrate/pull/3201
-		let changes_trie_config_range = ChangesTrieConfigurationRange {
-			config: &request.changes_trie_config,
-			zero: Zero::zero(),
-			end: None,
-		};
-
 		// and now check the key changes proof + get the changes
-<<<<<<< HEAD
 		let mut result = Vec::new();
 		let proof_storage = InMemoryChangesTrieStorage::with_proof(remote_proof);
 		for (config_zero, config_end, config) in &request.changes_trie_configs {
@@ -326,30 +310,13 @@
 					number: request.last_block.0,
 				},
 				remote_max_block,
+				request.storage_key.as_ref().map(Vec::as_slice),
 				&request.key)
 			.map_err(|err| ClientError::ChangesTrieAccessFailed(err))?;
 			result.extend(result_range);
 		}
 
 		Ok(result)
-=======
-		key_changes_proof_check::<H, _>(
-			changes_trie_config_range,
-			&RootsStorage {
-				roots: (request.tries_roots.0, &request.tries_roots.2),
-				prev_roots: remote_roots,
-			},
-			remote_proof,
-			request.first_block.0,
-			&ChangesTrieAnchorBlockId {
-				hash: convert_hash(&request.last_block.1),
-				number: request.last_block.0,
-			},
-			remote_max_block,
-			request.storage_key.as_ref().map(Vec::as_slice),
-			&request.key)
-		.map_err(|err| ClientError::ChangesTrieAccessFailed(err))
->>>>>>> 2980dcf3
 	}
 
 	/// Check CHT-based proof for changes tries roots.
