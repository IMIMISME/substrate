// Copyright 2017-2019 Parity Technologies (UK) Ltd.
// This file is part of Substrate.

// Substrate is free software: you can redistribute it and/or modify
// it under the terms of the GNU General Public License as published by
// the Free Software Foundation, either version 3 of the License, or
// (at your option) any later version.

// Substrate is distributed in the hope that it will be useful,
// but WITHOUT ANY WARRANTY; without even the implied warranty of
// MERCHANTABILITY or FITNESS FOR A PARTICULAR PURPOSE.  See the
// GNU General Public License for more details.

// You should have received a copy of the GNU General Public License
// along with Substrate.  If not, see <http://www.gnu.org/licenses/>.

//! # Session Module
//!
//! The Session module allows validators to manage their session keys, provides a function for changing
//! the session length, and handles session rotation.
//!
//! - [`session::Trait`](./trait.Trait.html)
//! - [`Call`](./enum.Call.html)
//! - [`Module`](./struct.Module.html)
//!
//! ## Overview
//!
//! ### Terminology
//! <!-- Original author of paragraph: @gavofyork -->
//!
//! - **Session:** A session is a period of time that has a constant set of validators. Validators can only join
//! or exit the validator set at a session change. It is measured in block numbers. The block where a session is
//! ended is determined by the `ShouldSessionEnd` trait. When the session is ending, a new validator set
//! can be chosen by `OnSessionEnding` implementations.
//! - **Session key:** A session key is actually several keys kept together that provide the various signing
//! functions required by network authorities/validators in pursuit of their duties.
//! - **Validator ID:** Every account has an associated validator ID. For some simple staking systems, this
//! may just be the same as the account ID. For staking systems using a stash/controller model,
//! the validator ID would be the stash account ID of the controller.
//! - **Session key configuration process:** A session key is set using `set_key` for use in the
//! next session. It is stored in `NextKeyFor`, a mapping between the caller's `ValidatorId` and the session
//! keys provided. `set_key` allows users to set their session key prior to being selected as validator.
//! It is a public call since it uses `ensure_signed`, which checks that the origin is a signed account.
//! As such, the account ID of the origin stored in in `NextKeyFor` may not necessarily be associated with
//! a block author or a validator. The session keys of accounts are removed once their account balance is zero.
//! - **Validator set session key configuration process:** Each session we iterate through the current
//! set of validator account IDs to check if a session key was created for it in the previous session
//! using `set_key`. If it was then we call `set_authority` from the [Consensus module](../srml_consensus/index.html)
//! and pass it a set of session keys (each associated with an account ID) as the session keys for the new
//! validator set. Lastly, if the session key of the current authority does not match any session keys stored under
//! its validator index in the `AuthorityStorageVec` mapping, then we update the mapping with its session
//! key and update the saved list of original authorities if necessary
//! (see https://github.com/paritytech/substrate/issues/1290). Note: Authorities are stored in the Consensus module.
//! They are represented by a validator account ID index from the Session module and allocated with a session
//! key for the length of the session.
//! - **Session length change process:** At the start of the next session we allocate a session index and record the
//! timestamp when the session started. If a `NextSessionLength` was recorded in the previous session, we record
//! it as the new session length. Additionally, if the new session length differs from the length of the
//! next session then we record a `LastLengthChange`.
//! - **Session rotation configuration:** Configure as either a 'normal' (rewardable session where rewards are
//! applied) or 'exceptional' (slashable) session rotation.
//! - **Session rotation process:** The session is changed at the end of the final block of the current session
//! using the `on_finalize` method. It may be called by either an origin or internally from another runtime
//! module at the end of each block.
//!
//! ### Goals
//!
//! The Session module in Substrate is designed to make the following possible:
//!
//! - Set session keys of the validator set for the next session.
//! - Set the length of a session.
//! - Configure and switch between either normal or exceptional session rotations.
//!
//! ## Interface
//!
//! ### Dispatchable Functions
//!
//! - `set_key` - Set a validator's session key for the next session.
//! - `set_length` - Set a new session length to be applied upon the next session change.
//! - `force_new_session` - Force a new session that should be considered either a normal (rewardable)
//! or exceptional rotation.
//! - `on_finalize` - Called when a block is finalized. Will rotate session if it is the last
//! block of the current session.
//!
//! ### Public Functions
//!
//! - `validator_count` - Get the current number of validators.
//! - `last_length_change` - Get the block number when the session length last changed.
//! - `apply_force_new_session` - Force a new session. Can be called by other runtime modules.
//! - `set_validators` - Set the current set of validators. Can only be called by the Staking module.
//! - `check_rotate_session` - Rotate the session and apply rewards if necessary. Called after the Staking
//! module updates the authorities to the new validator set.
//! - `rotate_session` - Change to the next session. Register the new authority set. Update session keys.
//! Enact session length change if applicable.
//! - `ideal_session_duration` - Get the time of an ideal session.
//! - `blocks_remaining` - Get the number of blocks remaining in the current session,
//! excluding the current block.
//!
//! ## Usage
//!
//! ### Example from the SRML
//!
//! The [Staking module](../srml_staking/index.html) uses the Session module to get the validator set.
//!
//! ```
//! use srml_session as session;
//! # fn not_executed<T: session::Trait>() {
//!
//! let validators = <session::Module<T>>::validators();
//! # }
//! # fn main(){}
//! ```
//!
//! ## Related Modules
//!
//! - [Consensus](../srml_consensus/index.html)
//! - [Staking](../srml_staking/index.html)
//! - [Timestamp](../srml_timestamp/index.html)

#![cfg_attr(not(feature = "std"), no_std)]

use rstd::{prelude::*, marker::PhantomData, ops::{Sub, Rem}};
use codec::Decode;
use sr_primitives::{KeyTypeId, AppKey};
use sr_primitives::weights::SimpleDispatchInfo;
use sr_primitives::traits::{Convert, Zero, Member, OpaqueKeys};
use srml_support::{
	dispatch::Result, ConsensusEngineId, StorageValue, StorageDoubleMap, for_each_tuple,
	decl_module, decl_event, decl_storage,
};
use srml_support::{ensure, traits::{OnFreeBalanceZero, Get, FindAuthor}, Parameter};
use system::{self, ensure_signed};

#[cfg(test)]
mod mock;

#[cfg(feature = "historical")]
pub mod historical;

/// Simple index type with which we can count sessions.
pub type SessionIndex = u32;

/// Decides whether the session should be ended.
pub trait ShouldEndSession<BlockNumber> {
	/// Return `true` if the session should be ended.
	fn should_end_session(now: BlockNumber) -> bool;
}

/// Ends the session after a fixed period of blocks.
///
/// The first session will have length of `Offset`, and
/// the following sessions will have length of `Period`.
/// This may prove nonsensical if `Offset` >= `Period`.
pub struct PeriodicSessions<
	Period,
	Offset,
>(PhantomData<(Period, Offset)>);

impl<
	BlockNumber: Rem<Output=BlockNumber> + Sub<Output=BlockNumber> + Zero + PartialOrd,
	Period: Get<BlockNumber>,
	Offset: Get<BlockNumber>,
> ShouldEndSession<BlockNumber> for PeriodicSessions<Period, Offset> {
	fn should_end_session(now: BlockNumber) -> bool {
		let offset = Offset::get();
		now >= offset && ((now - offset) % Period::get()).is_zero()
	}
}

/// An event handler for when the session is ending.
pub trait OnSessionEnding<ValidatorId> {
	/// Handle the fact that the session is ending, and optionally provide the new validator set.
	///
	/// `ending_index` is the index of the currently ending session.
	/// The returned validator set, if any, will not be applied until `will_apply_at`.
	/// `will_apply_at` is guaranteed to be at least `ending_index + 1`, since session indices don't
	/// repeat, but it could be some time after in case we are staging authority set changes.
	fn on_session_ending(
		ending_index: SessionIndex,
		will_apply_at: SessionIndex
	) -> Option<Vec<ValidatorId>>;
}

impl<A> OnSessionEnding<A> for () {
	fn on_session_ending(_: SessionIndex, _: SessionIndex) -> Option<Vec<A>> { None }
}

/// Handler for when a session keys set changes.
pub trait SessionHandler<ValidatorId> {
	/// Session set has changed; act appropriately.
	fn on_new_session<Ks: OpaqueKeys>(
		changed: bool,
		validators: &[(ValidatorId, Ks)],
		queued_validators: &[(ValidatorId, Ks)],
	);

	/// A validator got disabled. Act accordingly until a new session begins.
	fn on_disabled(validator_index: usize);
}

/// One session-key type handler.
pub trait OneSessionHandler<ValidatorId> {
	/// The key type expected.
	type Key: Decode + Default + AppKey;

	fn on_new_session<'a, I: 'a>(changed: bool, validators: I, queued_validators: I)
		where I: Iterator<Item=(&'a ValidatorId, Self::Key)>, ValidatorId: 'a;
	fn on_disabled(i: usize);
}

macro_rules! impl_session_handlers {
	() => (
		impl<AId> SessionHandler<AId> for () {
			fn on_new_session<Ks: OpaqueKeys>(_: bool, _: &[(AId, Ks)], _: &[(AId, Ks)]) {}
			fn on_disabled(_: usize) {}
		}
	);

	( $($t:ident)* ) => {
		impl<AId, $( $t: OneSessionHandler<AId> ),*> SessionHandler<AId> for ( $( $t , )* ) {
			fn on_new_session<Ks: OpaqueKeys>(
				changed: bool,
				validators: &[(AId, Ks)],
				queued_validators: &[(AId, Ks)],
			) {
				$(
					let our_keys: Box<dyn Iterator<Item=_>> = Box::new(validators.iter()
						.map(|k| (&k.0, k.1.get::<$t::Key>(<$t::Key as AppKey>::ID)
							.unwrap_or_default())));
					let queued_keys: Box<dyn Iterator<Item=_>> = Box::new(queued_validators.iter()
						.map(|k| (&k.0, k.1.get::<$t::Key>(<$t::Key as AppKey>::ID)
							.unwrap_or_default())));
					$t::on_new_session(changed, our_keys, queued_keys);
				)*
			}
			fn on_disabled(i: usize) {
				$(
					$t::on_disabled(i);
				)*
			}
		}
	}
}

for_each_tuple!(impl_session_handlers);

/// Handler for selecting the genesis validator set.
pub trait SelectInitialValidators<ValidatorId> {
	/// Returns the initial validator set. If `None` is returned
	/// all accounts that have session keys set in the genesis block
	/// will be validators.
	fn select_initial_validators() -> Option<Vec<ValidatorId>>;
}

/// Implementation of `SelectInitialValidators` that does nothing.
impl<V> SelectInitialValidators<V> for () {
	fn select_initial_validators() -> Option<Vec<V>> {
		None
	}
}

pub trait Trait: system::Trait {
	/// The overarching event type.
	type Event: From<Event> + Into<<Self as system::Trait>::Event>;

	/// A stable ID for a validator.
	type ValidatorId: Member + Parameter;

	/// A conversion to validator ID to account ID.
	type ValidatorIdOf: Convert<Self::AccountId, Option<Self::ValidatorId>>;

	/// Indicator for when to end the session.
	type ShouldEndSession: ShouldEndSession<Self::BlockNumber>;

	/// Handler for when a session is about to end.
	type OnSessionEnding: OnSessionEnding<Self::ValidatorId>;

	/// Handler when a session has changed.
	type SessionHandler: SessionHandler<Self::ValidatorId>;

	/// The keys.
	type Keys: OpaqueKeys + Member + Parameter + Default;

	/// Select initial validators.
	type SelectInitialValidators: SelectInitialValidators<Self::ValidatorId>;
}

const DEDUP_KEY_PREFIX: &[u8] = b":session:keys";

decl_storage! {
	trait Store for Module<T: Trait> as Session {
		/// The current set of validators.
		Validators get(validators): Vec<T::ValidatorId>;

		/// Current index of the session.
		CurrentIndex get(current_index): SessionIndex;

		/// True if anything has changed in this session.
		Changed: bool;

		/// Queued keys changed.
		QueuedChanged: bool;

		/// The queued keys for the next session. When the next session begins, these keys
		/// will be used to determine the validator's session keys.
		QueuedKeys get(queued_keys): Vec<(T::ValidatorId, T::Keys)>;

		/// The next session keys for a validator.
		///
		/// The first key is always `DEDUP_KEY_PREFIX` to have all the data in the same branch of
		/// the trie. Having all data in the same branch should prevent slowing down other queries.
		NextKeys: double_map hasher(twox_64_concat) Vec<u8>, blake2_256(T::ValidatorId) => Option<T::Keys>;

		/// The owner of a key. The second key is the `KeyTypeId` + the encoded key.
		///
		/// The first key is always `DEDUP_KEY_PREFIX` to have all the data in the same branch of
		/// the trie. Having all data in the same branch should prevent slowing down other queries.
		KeyOwner: double_map hasher(twox_64_concat) Vec<u8>, blake2_256((KeyTypeId, Vec<u8>)) => Option<T::ValidatorId>;
	}
	add_extra_genesis {
		config(keys): Vec<(T::ValidatorId, T::Keys)>;
		build(|
<<<<<<< HEAD
			storage: &mut sr_primitives::StorageOverlay,
			_: &mut sr_primitives::ChildrenStorageOverlay,
			temp_storage: &mut sr_primitives::StorageOverlay,
=======
			storage: &mut (sr_primitives::StorageOverlay, sr_primitives::ChildrenStorageOverlay),
>>>>>>> e0f5dd9f
			config: &GenesisConfig<T>
		| {
			use codec::Encode;
			use primitives::storage::well_known_keys;

			runtime_io::with_storage(storage, || {
				for (who, keys) in config.keys.iter().cloned() {
					assert!(
						<Module<T>>::load_keys(&who).is_none(),
						"genesis config contained duplicate validator {:?}", who,
					);

					<Module<T>>::do_set_keys(&who, keys)
						.expect("genesis config must not contain duplicates; qed");
				}

				let initial_validators = T::SelectInitialValidators::select_initial_validators();
				let (validators_selected, initial_validators) = match initial_validators {
					Some(initial_validators) => (true, initial_validators),
					None => (false, config.keys.iter().map(|(ref v, _)| v.clone()).collect()),
				};

				assert!(!initial_validators.is_empty(), "Empty validator set in genesis block!");

				let queued_keys: Vec<_> = initial_validators
					.iter()
					.cloned()
					.map(|v| (
						v.clone(),
						<Module<T>>::load_keys(&v).unwrap_or_default(),
					))
					.collect();

				// There are some other modules (BABE, for example) that are maintaining similar validators/authorities
				// lists and may work standalone OR in conjunction with session module.
				// When working in conjunction with session module, they tend to maintain the same list as the session
				// module.
				// But session module can mutate this list in genesis, using SelectInitialValidators.
				// To notify other modules about this mutation (so they could use mutated list), let's write this
				// mutated list into well-known-key.
				if validators_selected {
					temp_storage.insert(
						well_known_keys::temp::MUTATED_SESSION_VALIDATORS_KEYS.to_vec(),
						queued_keys.encode(),
					);
				}

				<Validators<T>>::put(initial_validators);
				<QueuedKeys<T>>::put(queued_keys);
			});
		});
	}
}

decl_event!(
	pub enum Event {
		/// New session has happened. Note that the argument is the session index, not the block
		/// number as the type might suggest.
		NewSession(SessionIndex),
	}
);

decl_module! {
	pub struct Module<T: Trait> for enum Call where origin: T::Origin {
		/// Used as first key for `NextKeys` and `KeyOwner` to put all the data into the same branch
		/// of the trie.
		const DEDUP_KEY_PREFIX: &[u8] = DEDUP_KEY_PREFIX;

		fn deposit_event() = default;

		/// Sets the session key(s) of the function caller to `key`.
		/// Allows an account to set its session key prior to becoming a validator.
		/// This doesn't take effect until the next session.
		///
		/// The dispatch origin of this function must be signed.
		///
		/// # <weight>
		/// - O(log n) in number of accounts.
		/// - One extra DB entry.
		/// # </weight>
		#[weight = SimpleDispatchInfo::FixedNormal(150_000)]
		fn set_keys(origin, keys: T::Keys, proof: Vec<u8>) -> Result {
			let who = ensure_signed(origin)?;

			ensure!(keys.ownership_proof_is_valid(&proof), "invalid ownership proof");

			let who = match T::ValidatorIdOf::convert(who) {
				Some(val_id) => val_id,
				None => return Err("no associated validator ID for account."),
			};

			Self::do_set_keys(&who, keys)?;

			// Something changed.
			Changed::put(true);

			Ok(())
		}

		/// Called when a block is finalized. Will rotate session if it is the last
		/// block of the current session.
		fn on_initialize(n: T::BlockNumber) {
			if T::ShouldEndSession::should_end_session(n) {
				Self::rotate_session();
			}
		}
	}
}

impl<T: Trait> Module<T> {
	/// Move on to next session. Register new validator set and session keys. Changes
	/// to the validator set have a session of delay to take effect. This allows for
	/// equivocation punishment after a fork.
	pub fn rotate_session() {
		let session_index = CurrentIndex::get();
		let changed = QueuedChanged::get();
		let mut next_changed = Changed::take();

		// Get queued session keys and validators.
		let session_keys = <QueuedKeys<T>>::get();
		let validators = session_keys.iter()
			.map(|(validator, _)| validator.clone())
			.collect::<Vec<_>>();
		<Validators<T>>::put(&validators);

		let applied_at = session_index + 2;

		// Get next validator set.
		let maybe_validators = T::OnSessionEnding::on_session_ending(session_index, applied_at);
		let next_validators = if let Some(validators) = maybe_validators {
			next_changed = true;
			validators
		} else {
			<Validators<T>>::get()
		};

		// Increment session index.
		let session_index = session_index + 1;
		CurrentIndex::put(session_index);

		// Queue next session keys.
		let queued_amalgamated = next_validators.into_iter()
			.map(|a| { let k = Self::load_keys(&a).unwrap_or_default(); (a, k) })
			.collect::<Vec<_>>();

		<QueuedKeys<T>>::put(queued_amalgamated.clone());
		QueuedChanged::put(next_changed);

		// Record that this happened.
		Self::deposit_event(Event::NewSession(session_index));

		// Tell everyone about the new session keys.
		T::SessionHandler::on_new_session::<T::Keys>(changed, &session_keys, &queued_amalgamated);
	}

	/// Disable the validator of index `i`.
	pub fn disable_index(i: usize) {
		T::SessionHandler::on_disabled(i);
		Changed::put(true);
	}

	/// Disable the validator identified by `c`. (If using with the staking module, this would be
	/// their *stash* account.)
	pub fn disable(c: &T::ValidatorId) -> rstd::result::Result<(), ()> {
		Self::validators().iter().position(|i| i == c).map(Self::disable_index).ok_or(())
	}

	// perform the set_key operation, checking for duplicates.
	// does not set `Changed`.
	fn do_set_keys(who: &T::ValidatorId, keys: T::Keys) -> Result {
		let old_keys = Self::load_keys(&who);

		for id in T::Keys::key_ids() {
			let key = keys.get_raw(id);

			// ensure keys are without duplication.
			ensure!(
				Self::key_owner(id, key).map_or(true, |owner| &owner == who),
				"registered duplicate key"
			);

			if let Some(old) = old_keys.as_ref().map(|k| k.get_raw(id)) {
				if key == old {
					continue;
				}

				Self::clear_key_owner(id, old);
			}

			Self::put_key_owner(id, key, &who);
		}

		Self::put_keys(&who, &keys);

		Ok(())
	}

	fn prune_dead_keys(who: &T::ValidatorId) {
		if let Some(old_keys) = Self::take_keys(who) {
			for id in T::Keys::key_ids() {
				let key_data = old_keys.get_raw(id);
				Self::clear_key_owner(id, key_data);
			}

			Changed::put(true);
		}
	}

	fn load_keys(v: &T::ValidatorId) -> Option<T::Keys> {
		<NextKeys<T>>::get(DEDUP_KEY_PREFIX, v)
	}

	fn take_keys(v: &T::ValidatorId) -> Option<T::Keys> {
		<NextKeys<T>>::take(DEDUP_KEY_PREFIX, v)
	}

	fn put_keys(v: &T::ValidatorId, keys: &T::Keys) {
		<NextKeys<T>>::insert(DEDUP_KEY_PREFIX, v, keys);
	}

	fn key_owner(id: KeyTypeId, key_data: &[u8]) -> Option<T::ValidatorId> {
		<KeyOwner<T>>::get(DEDUP_KEY_PREFIX, &(id, key_data.to_vec()))
	}

	fn put_key_owner(id: KeyTypeId, key_data: &[u8], v: &T::ValidatorId) {
		<KeyOwner<T>>::insert(DEDUP_KEY_PREFIX, &(id, key_data.to_vec()), v)
	}

	fn clear_key_owner(id: KeyTypeId, key_data: &[u8]) {
		<KeyOwner<T>>::remove(DEDUP_KEY_PREFIX, &(id, key_data.to_vec()));
	}
}

impl<T: Trait> OnFreeBalanceZero<T::ValidatorId> for Module<T> {
	fn on_free_balance_zero(who: &T::ValidatorId) {
		Self::prune_dead_keys(who);
	}
}

/// Wraps the author-scraping logic for consensus engines that can recover
/// the canonical index of an author. This then transforms it into the
/// registering account-ID of that session key index.
pub struct FindAccountFromAuthorIndex<T, Inner>(rstd::marker::PhantomData<(T, Inner)>);

impl<T: Trait, Inner: FindAuthor<u32>> FindAuthor<T::ValidatorId>
	for FindAccountFromAuthorIndex<T, Inner>
{
	fn find_author<'a, I>(digests: I) -> Option<T::ValidatorId>
		where I: 'a + IntoIterator<Item=(ConsensusEngineId, &'a [u8])>
	{
		let i = Inner::find_author(digests)?;

		let validators = <Module<T>>::validators();
		validators.get(i as usize).map(|k| k.clone())
	}
}

#[cfg(test)]
mod tests {
	use super::*;
	use srml_support::assert_ok;
	use runtime_io::with_externalities;
	use primitives::{Blake2Hasher, crypto::key_types::DUMMY};
	use sr_primitives::{
		traits::OnInitialize,
		testing::UintAuthorityId,
	};
	use mock::{
		NEXT_VALIDATORS, SESSION_CHANGED, TEST_SESSION_CHANGED, authorities, force_new_session,
		set_next_validators, set_session_length, session_changed, Test, Origin, System, Session,
	};

	fn new_test_ext() -> runtime_io::TestExternalities<Blake2Hasher> {
		let mut t = system::GenesisConfig::default().build_storage::<Test>().unwrap();
		GenesisConfig::<Test> {
			keys: NEXT_VALIDATORS.with(|l|
				l.borrow().iter().cloned().map(|i| (i, UintAuthorityId(i).into())).collect()
			),
<<<<<<< HEAD
		}.assimilate_storage(&mut t.0, &mut t.1, &mut Default::default()).unwrap();
		runtime_io::TestExternalities::new_with_children(t)
=======
		}.assimilate_storage(&mut t).unwrap();
		runtime_io::TestExternalities::new(t)
>>>>>>> e0f5dd9f
	}

	fn initialize_block(block: u64) {
		SESSION_CHANGED.with(|l| *l.borrow_mut() = false);
		System::set_block_number(block);
		Session::on_initialize(block);
	}

	#[test]
	fn simple_setup_should_work() {
		with_externalities(&mut new_test_ext(), || {
			assert_eq!(authorities(), vec![UintAuthorityId(1), UintAuthorityId(2), UintAuthorityId(3)]);
			assert_eq!(Session::validators(), vec![1, 2, 3]);
		});
	}

	#[test]
	fn put_get_keys() {
		with_externalities(&mut new_test_ext(), || {
			Session::put_keys(&10, &UintAuthorityId(10).into());
			assert_eq!(Session::load_keys(&10), Some(UintAuthorityId(10).into()));
		})
	}

	#[test]
	fn keys_cleared_on_kill() {
		let mut ext = new_test_ext();
		with_externalities(&mut ext, || {
			assert_eq!(Session::validators(), vec![1, 2, 3]);
			assert_eq!(Session::load_keys(&1), Some(UintAuthorityId(1).into()));

			let id = DUMMY;
			assert_eq!(Session::key_owner(id, UintAuthorityId(1).get_raw(id)), Some(1));

			Session::on_free_balance_zero(&1);
			assert_eq!(Session::load_keys(&1), None);
			assert_eq!(Session::key_owner(id, UintAuthorityId(1).get_raw(id)), None);

			assert!(Changed::get());
		})
	}

	#[test]
	fn authorities_should_track_validators() {
		with_externalities(&mut new_test_ext(), || {
			set_next_validators(vec![1, 2]);
			force_new_session();
			initialize_block(1);
			assert_eq!(Session::queued_keys(), vec![
				(1, UintAuthorityId(1).into()),
				(2, UintAuthorityId(2).into()),
			]);
			assert_eq!(Session::validators(), vec![1, 2, 3]);
			assert_eq!(authorities(), vec![UintAuthorityId(1), UintAuthorityId(2), UintAuthorityId(3)]);

			force_new_session();
			initialize_block(2);
			assert_eq!(Session::queued_keys(), vec![
				(1, UintAuthorityId(1).into()),
				(2, UintAuthorityId(2).into()),
			]);
			assert_eq!(Session::validators(), vec![1, 2]);
			assert_eq!(authorities(), vec![UintAuthorityId(1), UintAuthorityId(2)]);

			set_next_validators(vec![1, 2, 4]);
			assert_ok!(Session::set_keys(Origin::signed(4), UintAuthorityId(4).into(), vec![]));
			force_new_session();
			initialize_block(3);
			assert_eq!(Session::queued_keys(), vec![
				(1, UintAuthorityId(1).into()),
				(2, UintAuthorityId(2).into()),
				(4, UintAuthorityId(4).into()),
			]);
			assert_eq!(Session::validators(), vec![1, 2]);
			assert_eq!(authorities(), vec![UintAuthorityId(1), UintAuthorityId(2)]);

			force_new_session();
			initialize_block(4);
			assert_eq!(Session::queued_keys(), vec![
				(1, UintAuthorityId(1).into()),
				(2, UintAuthorityId(2).into()),
				(4, UintAuthorityId(4).into()),
			]);
			assert_eq!(Session::validators(), vec![1, 2, 4]);
			assert_eq!(authorities(), vec![UintAuthorityId(1), UintAuthorityId(2), UintAuthorityId(4)]);
		});
	}

	#[test]
	fn should_work_with_early_exit() {
		with_externalities(&mut new_test_ext(), || {
			set_session_length(10);

			initialize_block(1);
			assert_eq!(Session::current_index(), 0);

			initialize_block(2);
			assert_eq!(Session::current_index(), 0);

			force_new_session();
			initialize_block(3);
			assert_eq!(Session::current_index(), 1);

			initialize_block(9);
			assert_eq!(Session::current_index(), 1);

			initialize_block(10);
			assert_eq!(Session::current_index(), 2);
		});
	}

	#[test]
	fn session_change_should_work() {
		with_externalities(&mut new_test_ext(), || {
			// Block 1: No change
			initialize_block(1);
			assert_eq!(authorities(), vec![UintAuthorityId(1), UintAuthorityId(2), UintAuthorityId(3)]);

			// Block 2: Session rollover, but no change.
			initialize_block(2);
			assert_eq!(authorities(), vec![UintAuthorityId(1), UintAuthorityId(2), UintAuthorityId(3)]);

			// Block 3: Set new key for validator 2; no visible change.
			initialize_block(3);
			assert_ok!(Session::set_keys(Origin::signed(2), UintAuthorityId(5).into(), vec![]));
			assert_eq!(authorities(), vec![UintAuthorityId(1), UintAuthorityId(2), UintAuthorityId(3)]);

			// Block 4: Session rollover; no visible change.
			initialize_block(4);
			assert_eq!(authorities(), vec![UintAuthorityId(1), UintAuthorityId(2), UintAuthorityId(3)]);

			// Block 5: No change.
			initialize_block(5);
			assert_eq!(authorities(), vec![UintAuthorityId(1), UintAuthorityId(2), UintAuthorityId(3)]);

			// Block 6: Session rollover; authority 2 changes.
			initialize_block(6);
			assert_eq!(authorities(), vec![UintAuthorityId(1), UintAuthorityId(5), UintAuthorityId(3)]);
		});
	}

	#[test]
	fn duplicates_are_not_allowed() {
		with_externalities(&mut new_test_ext(), || {
			System::set_block_number(1);
			Session::on_initialize(1);
			assert!(Session::set_keys(Origin::signed(4), UintAuthorityId(1).into(), vec![]).is_err());
			assert!(Session::set_keys(Origin::signed(1), UintAuthorityId(10).into(), vec![]).is_ok());

			// is fine now that 1 has migrated off.
			assert!(Session::set_keys(Origin::signed(4), UintAuthorityId(1).into(), vec![]).is_ok());
		});
	}

	#[test]
	fn session_changed_flag_works() {
		with_externalities(&mut new_test_ext(), || {
			TEST_SESSION_CHANGED.with(|l| *l.borrow_mut() = true);

			force_new_session();
			initialize_block(1);
			assert!(!session_changed());

			force_new_session();
			initialize_block(2);
			assert!(!session_changed());

			Session::disable_index(0);
			force_new_session();
			initialize_block(3);
			assert!(!session_changed());

			force_new_session();
			initialize_block(4);
			assert!(session_changed());

			force_new_session();
			initialize_block(5);
			assert!(!session_changed());

			assert_ok!(Session::set_keys(Origin::signed(2), UintAuthorityId(5).into(), vec![]));
			force_new_session();
			initialize_block(6);
			assert!(!session_changed());

			force_new_session();
			initialize_block(7);
			assert!(session_changed());
		});
	}

	#[test]
	fn periodic_session_works() {
		struct Period;
		struct Offset;

		impl Get<u64> for Period {
			fn get() -> u64 { 10 }
		}

		impl Get<u64> for Offset {
			fn get() -> u64 { 3 }
		}


		type P = PeriodicSessions<Period, Offset>;

		for i in 0..3 {
			assert!(!P::should_end_session(i));
		}

		assert!(P::should_end_session(3));

		for i in (1..10).map(|i| 3 + i) {
			assert!(!P::should_end_session(i));
		}

		assert!(P::should_end_session(13));
	}

	#[test]
	fn session_keys_generate_output_works_as_set_keys_input() {
		with_externalities(&mut new_test_ext(), || {
			let new_keys = mock::MockSessionKeys::generate(None);
			assert_ok!(
				Session::set_keys(
					Origin::signed(2),
					<mock::Test as Trait>::Keys::decode(&mut &new_keys[..]).expect("Decode keys"),
					vec![],
				)
			);
		});
	}
}<|MERGE_RESOLUTION|>--- conflicted
+++ resolved
@@ -320,13 +320,8 @@
 	add_extra_genesis {
 		config(keys): Vec<(T::ValidatorId, T::Keys)>;
 		build(|
-<<<<<<< HEAD
-			storage: &mut sr_primitives::StorageOverlay,
-			_: &mut sr_primitives::ChildrenStorageOverlay,
+			storage: &mut (sr_primitives::StorageOverlay, sr_primitives::ChildrenStorageOverlay),
 			temp_storage: &mut sr_primitives::StorageOverlay,
-=======
-			storage: &mut (sr_primitives::StorageOverlay, sr_primitives::ChildrenStorageOverlay),
->>>>>>> e0f5dd9f
 			config: &GenesisConfig<T>
 		| {
 			use codec::Encode;
@@ -605,13 +600,8 @@
 			keys: NEXT_VALIDATORS.with(|l|
 				l.borrow().iter().cloned().map(|i| (i, UintAuthorityId(i).into())).collect()
 			),
-<<<<<<< HEAD
-		}.assimilate_storage(&mut t.0, &mut t.1, &mut Default::default()).unwrap();
-		runtime_io::TestExternalities::new_with_children(t)
-=======
-		}.assimilate_storage(&mut t).unwrap();
+		}.assimilate_storage(&mut t, &mut Default::default()).unwrap();
 		runtime_io::TestExternalities::new(t)
->>>>>>> e0f5dd9f
 	}
 
 	fn initialize_block(block: u64) {
