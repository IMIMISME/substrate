// Copyright 2017 Parity Technologies (UK) Ltd.
// This file is part of Polkadot.

// Polkadot is free software: you can redistribute it and/or modify
// it under the terms of the GNU General Public License as published by
// the Free Software Foundation, either version 3 of the License, or
// (at your option) any later version.

// Polkadot is distributed in the hope that it will be useful,
// but WITHOUT ANY WARRANTY; without even the implied warranty of
// MERCHANTABILITY or FITNESS FOR A PARTICULAR PURPOSE.  See the
// GNU General Public License for more details.

// You should have received a copy of the GNU General Public License
// along with Polkadot.  If not, see <http://www.gnu.org/licenses/>.

//! Consensus service.

/// Consensus service. A long runnung service that manages BFT agreement and parachain
/// candidate agreement over the network.

use std::collections::{HashMap, VecDeque};
use std::thread;
use std::time::{Duration, Instant};
use std::sync::Arc;

use bft::{self, BftService};
use client::{BlockchainEvents, ChainHead};
use ed25519;
use futures::prelude::*;
use futures::{future, Canceled};
use parking_lot::Mutex;
use polkadot_api::PolkadotApi;
use polkadot_primitives::AccountId;
use polkadot_primitives::parachain::{Id as ParaId, BlockData, Extrinsic, CandidateReceipt};
use primitives::{Hash, AuthorityId};
use primitives::block::{Id as BlockId, HeaderHash, Header};
use runtime_support::Hashable;
use substrate_network as net;
use tokio_core::reactor;
use transaction_pool::TransactionPool;

use super::{TableRouter, SharedTable, ProposerFactory};
use error;

const TIMER_DELAY_MS: u64 = 5000;
const TIMER_INTERVAL_MS: u64 = 500;
const MESSAGE_LIFETIME_SEC: u64 = 10;

struct BftSink<E> {
	network: Arc<net::ConsensusService>,
	parent_hash: HeaderHash,
	_e: ::std::marker::PhantomData<E>,
}

#[derive(Clone)]
struct SharedMessageCollection {
	/// Messages for consensus over a block with known hash. Also holds timestamp of the first message.
	messages: Arc<Mutex<HashMap<HeaderHash, (Instant, VecDeque<net::LocalizedBftMessage>)>>>,
}

impl SharedMessageCollection {
	fn new() -> SharedMessageCollection {
		SharedMessageCollection {
			messages: Arc::new(Mutex::new(HashMap::new())),
		}
	}

	fn select(&self, parent_hash: HeaderHash, stream: net::BftMessageStream, authorities: Vec<AuthorityId>) -> Messages {
		Messages {
			messages: self.messages.lock().remove(&parent_hash).map(|(_, m)| m).unwrap_or_else(VecDeque::new),
			parent_hash,
			network_stream: stream,
			authorities: authorities,
			collection: self.clone(),
		}
	}

	fn push(&self, message: net::LocalizedBftMessage) {
		self.messages.lock()
			.entry(message.parent_hash)
			.or_insert_with(|| (Instant::now(), VecDeque::new()))
			.1.push_back(message);
	}

	fn collect_garbage(&self) {
		let expiration = Duration::from_secs(MESSAGE_LIFETIME_SEC);
		let now = Instant::now();
		self.messages.lock().retain(|_, &mut (timestamp, _)| timestamp < now + expiration);
	}
}

struct Messages {
	parent_hash: HeaderHash,
	messages: VecDeque<net::LocalizedBftMessage>,
	network_stream: net::BftMessageStream,
	authorities: Vec<AuthorityId>,
	collection: SharedMessageCollection,
}

impl Stream for Messages {
	type Item = bft::Communication;
	type Error = bft::Error;

	fn poll(&mut self) -> Poll<Option<Self::Item>, Self::Error> {
		// push buffered messages first
		while let Some(message) = self.messages.pop_front() {
			match process_message(message, &self.authorities) {
				Ok(message) => return Ok(Async::Ready(Some(message))),
				Err(e) => debug!("Message validation failed: {:?}", e),
			}
		}

		// check the network
		match self.network_stream.poll() {
			Err(_) => Err(bft::InputStreamConcluded.into()),
			Ok(Async::NotReady) => Ok(Async::NotReady),
			Ok(Async::Ready(None)) => Ok(Async::NotReady), // the input stream for agreements is never meant to logically end.
			Ok(Async::Ready(Some(message))) => {
				if message.parent_hash == self.parent_hash {
					match process_message(message, &self.authorities) {
						Ok(message) => Ok(Async::Ready(Some(message))),
						Err(e) => {
							debug!("Message validation failed: {:?}", e);
							Ok(Async::NotReady)
						}
					}
				} else {
					self.collection.push(message);
					Ok(Async::NotReady)
				}
			}
		}
	}
}

fn process_message(msg: net::LocalizedBftMessage, authorities: &[AuthorityId]) -> Result<bft::Communication, bft::Error> {
	Ok(match msg.message {
		net::BftMessage::Consensus(c) => bft::generic::Communication::Consensus(match c {
			net::SignedConsensusMessage::Propose(proposal) => bft::generic::LocalizedMessage::Propose({
				let proposal = bft::generic::LocalizedProposal {
					round_number: proposal.round_number as usize,
					proposal: proposal.proposal,
					digest: proposal.digest,
					sender: proposal.sender,
					digest_signature: ed25519::LocalizedSignature {
						signature: proposal.digest_signature,
						signer: ed25519::Public(proposal.sender),
					},
					full_signature: ed25519::LocalizedSignature {
						signature: proposal.full_signature,
						signer: ed25519::Public(proposal.sender),
					}
				};
				bft::check_proposal(authorities, &msg.parent_hash, &proposal)?;
				proposal
			}),
			net::SignedConsensusMessage::Vote(vote) => bft::generic::LocalizedMessage::Vote({
				let vote = bft::generic::LocalizedVote {
					sender: vote.sender,
					signature: ed25519::LocalizedSignature {
						signature: vote.signature,
						signer: ed25519::Public(vote.sender),
					},
					vote: match vote.vote {
						net::ConsensusVote::Prepare(r, h) => bft::generic::Vote::Prepare(r as usize, h),
						net::ConsensusVote::Commit(r, h) => bft::generic::Vote::Commit(r as usize, h),
						net::ConsensusVote::AdvanceRound(r) => bft::generic::Vote::AdvanceRound(r as usize),
					}
				};
				bft::check_vote(authorities, &msg.parent_hash, &vote)?;
				vote
			}),
		}),
		net::BftMessage::Auxiliary(a) => {
			let justification = bft::UncheckedJustification::from(a);
			// TODO: get proper error
			let justification: Result<_, bft::Error> = bft::check_prepare_justification(authorities, msg.parent_hash, justification)
				.map_err(|_| bft::ErrorKind::InvalidJustification.into());
			bft::generic::Communication::Auxiliary(justification?)
		},
	})
}

impl<E> Sink for BftSink<E> {
	type SinkItem = bft::Communication;
	// TODO: replace this with the ! type when that's stabilized
	type SinkError = E;

	fn start_send(&mut self, message: bft::Communication) -> ::futures::StartSend<bft::Communication, E> {
		let network_message = net::LocalizedBftMessage {
			message: match message {
				bft::generic::Communication::Consensus(c) => net::BftMessage::Consensus(match c {
					bft::generic::LocalizedMessage::Propose(proposal) => net::SignedConsensusMessage::Propose(net::SignedConsensusProposal {
						round_number: proposal.round_number as u32,
						proposal: proposal.proposal,
						digest: proposal.digest,
						sender: proposal.sender,
						digest_signature: proposal.digest_signature.signature,
						full_signature: proposal.full_signature.signature,
					}),
					bft::generic::LocalizedMessage::Vote(vote) => net::SignedConsensusMessage::Vote(net::SignedConsensusVote {
						sender: vote.sender,
						signature: vote.signature.signature,
						vote: match vote.vote {
							bft::generic::Vote::Prepare(r, h) => net::ConsensusVote::Prepare(r as u32, h),
							bft::generic::Vote::Commit(r, h) => net::ConsensusVote::Commit(r as u32, h),
							bft::generic::Vote::AdvanceRound(r) => net::ConsensusVote::AdvanceRound(r as u32),
						}
					}),
				}),
				bft::generic::Communication::Auxiliary(justification) => net::BftMessage::Auxiliary(justification.uncheck().into()),
			},
			parent_hash: self.parent_hash,
		};
		self.network.send_bft_message(network_message);
		Ok(::futures::AsyncSink::Ready)
	}

	fn poll_complete(&mut self) -> ::futures::Poll<(), E> {
		Ok(Async::Ready(()))
	}
}

struct Network(Arc<net::ConsensusService>);

impl super::Network for Network {
	type TableRouter = Router;
	fn table_router(&self, _table: Arc<SharedTable>) -> Self::TableRouter {
		Router {
			network: self.0.clone()
		}
	}
}

fn start_bft<F, C>(
	header: &Header,
	handle: reactor::Handle,
	client: &bft::Authorities,
	network: Arc<net::ConsensusService>,
	bft_service: &BftService<F, C>,
	messages: SharedMessageCollection
) where
	F: bft::ProposerFactory + 'static,
	C: bft::BlockImport + bft::Authorities + 'static,
	<F as bft::ProposerFactory>::Error: ::std::fmt::Debug,
	<F::Proposer as bft::Proposer>::Error: ::std::fmt::Display + Into<error::Error>,
{
	let hash = header.blake2_256().into();
	if bft_service.live_agreement().map_or(false, |h| h == hash) {
		return;
	}
	let authorities = match client.authorities(&BlockId::Hash(hash)) {
		Ok(authorities) => authorities,
		Err(e) => {
			debug!("Error reading authorities: {:?}", e);
			return;
		}
	};

	let input = messages.select(hash, network.bft_messages(), authorities).map_err(|e| e.into());
	let output = BftSink { network: network, parent_hash: hash.clone(), _e: Default::default() };
	match bft_service.build_upon(&header, input, output) {
		Ok(Some(bft)) => handle.spawn(bft),
		Ok(None) => {},
		Err(e) => debug!(target: "bft","BFT agreement error: {:?}", e),
	}
}

/// Consensus service. Starts working when created.
pub struct Service {
	thread: Option<thread::JoinHandle<()>>,
<<<<<<< HEAD
=======
	exit_signal: Option<::exit_future::Signal>,
>>>>>>> 57eb390c
}

impl Service {
	/// Create and start a new instance.
	pub fn new<C>(
		client: Arc<C>,
		network: Arc<net::ConsensusService>,
		transaction_pool: Arc<Mutex<TransactionPool>>,
		key: ed25519::Pair,
	) -> Service
		where
			C: BlockchainEvents + ChainHead + bft::BlockImport + bft::Authorities + PolkadotApi + Send + Sync + 'static,
	{
		let (signal, exit) = ::exit_future::signal();
		let thread = thread::spawn(move || {
			let mut core = reactor::Core::new().expect("tokio::Core could not be created");
			let timer = ::tokio_timer::wheel()
				.thread_name("bft service timer")
				.build();

			let key = Arc::new(key);

			let factory = ProposerFactory {
				client: client.clone(),
				transaction_pool: transaction_pool.clone(),
				network: Network(network.clone()),
				collators: NoCollators,
				parachain_empty_duration: Duration::from_millis(4_000), // TODO
				timer: timer,
			};

			let messages = SharedMessageCollection::new();
			let bft_service = Arc::new(BftService::new(client.clone(), key, factory));

			let notifications = {
				let handle = core.handle();
				let network = network.clone();
				let client = client.clone();
				let bft_service = bft_service.clone();
				let messages = messages.clone();

				client.import_notification_stream().for_each(move |notification| {
					if notification.is_new_best {
						start_bft(&notification.header, handle.clone(), &*client, network.clone(), &*bft_service, messages.clone());
					}
					Ok(())
				})
			};

			let interval = reactor::Interval::new_at(
				Instant::now() + Duration::from_millis(TIMER_DELAY_MS),
				Duration::from_millis(TIMER_INTERVAL_MS),
				&core.handle(),
			).expect("it is always possible to create an interval with valid params");
			let mut prev_best = match client.best_block_header() {
				Ok(header) => header.blake2_256(),
				Err(e) => {
					warn!("Cant's start consensus service. Error reading best block header: {:?}", e);
					return;
				}
			};

			let timed = {
				let c = client.clone();
				let s = bft_service.clone();
				let n = network.clone();
				let m = messages.clone();
				let handle = core.handle();

				interval.map_err(|e| debug!("Timer error: {:?}", e)).for_each(move |_| {
					if let Ok(best_block) = c.best_block_header() {
						let hash = best_block.blake2_256();
						m.collect_garbage();
						if hash == prev_best {
							debug!("Starting consensus round after a timeout");
							start_bft(&best_block, handle.clone(), &*c, n.clone(), &*s, m.clone());
						}
						prev_best = hash;
					}
					Ok(())
				})
			};

			core.handle().spawn(notifications);
			core.handle().spawn(timed);
			if let Err(e) = core.run(exit) {
				debug!("BFT event loop error {:?}", e);
			}
		});
		Service {
			thread: Some(thread),
			exit_signal: Some(signal),
		}
	}
}

impl Drop for Service {
	fn drop(&mut self) {
		if let Some(signal) = self.exit_signal.take() {
			signal.fire();
		}

		if let Some(thread) = self.thread.take() {
			thread.join().expect("The service thread has panicked");
		}
	}
}

// Collators implementation which never collates anything.
// TODO: do a real implementation.
#[derive(Clone, Copy)]
struct NoCollators;

impl ::collation::Collators for NoCollators {
	type Error = ();
	type Collation = future::Empty<::collation::Collation, ()>;

	fn collate(&self, _parachain: ParaId, _relay_parent: Hash) -> Self::Collation {
		future::empty()
	}

	fn note_bad_collator(&self, _collator: AccountId) { }
}

type FetchCandidateAdapter = future::Map<net::FetchFuture, fn(Vec<u8>) -> BlockData>;

#[derive(Clone)]
struct Router {
	network: Arc<net::ConsensusService>,
}

impl Router {
	fn fetch_candidate_adapter(data: Vec<u8>) -> BlockData {
		BlockData(data)
	}
}

impl TableRouter for Router {
	type Error = Canceled;
	type FetchCandidate =  FetchCandidateAdapter;
	type FetchExtrinsic = future::FutureResult<Extrinsic, Self::Error>;

	fn local_candidate_data(&self, hash: Hash, block_data: BlockData, _extrinsic: Extrinsic) {
		let data = block_data.0;
		self.network.set_local_candidate(Some((hash, data)))
	}

	fn fetch_block_data(&self, candidate: &CandidateReceipt) -> Self::FetchCandidate {
		let hash = candidate.hash();
		self.network.fetch_candidate(&hash).map(Self::fetch_candidate_adapter)
	}

	fn fetch_extrinsic_data(&self, _candidate: &CandidateReceipt) -> Self::FetchExtrinsic {
		future::ok(Extrinsic)
	}
}
<|MERGE_RESOLUTION|>--- conflicted
+++ resolved
@@ -270,10 +270,7 @@
 /// Consensus service. Starts working when created.
 pub struct Service {
 	thread: Option<thread::JoinHandle<()>>,
-<<<<<<< HEAD
-=======
 	exit_signal: Option<::exit_future::Signal>,
->>>>>>> 57eb390c
 }
 
 impl Service {
