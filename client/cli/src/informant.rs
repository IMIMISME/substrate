--- conflicted
+++ resolved
@@ -33,14 +33,8 @@
 
 	let display_notifications = service
 		.network_status(Duration::from_millis(5000))
-<<<<<<< HEAD
 		.for_each(move |(net_status, _)| {
-			let info = client.info();
-=======
-		.compat()
-		.try_for_each(move |(net_status, _)| {
 			let info = client.usage_info();
->>>>>>> b94464fb
 			display.display(&info, net_status);
 			future::ready(())
 		});
