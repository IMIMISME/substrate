--- conflicted
+++ resolved
@@ -24,18 +24,10 @@
 };
 use log::{debug, info, warn};
 
-<<<<<<< HEAD
-use consensus_common::SelectChain;
-use client_api::{CallExecutor, backend::{AuxStore, Backend}};
-use client::Client;
-use sp_runtime::traits::{NumberFor, Block as BlockT};
-=======
 use sp_consensus::SelectChain;
-use sc_client_api::{CallExecutor, backend::Backend};
+use sc_client_api::{CallExecutor, backend::{Backend, AuxStore}};
 use sc_client::Client;
 use sp_runtime::traits::{NumberFor, Block as BlockT};
-use sp_core::{H256, Blake2Hasher};
->>>>>>> 40a16efe
 
 use crate::{
 	global_communication, CommandOrError, CommunicationIn, Config, environment,
@@ -48,11 +40,7 @@
 
 struct ObserverChain<'a, Block: BlockT, B, E, RA>(&'a Client<B, E, Block, RA>);
 
-<<<<<<< HEAD
-impl<'a, Block: BlockT, B, E, RA> grandpa::Chain<Block::Hash, NumberFor<Block>>
-=======
-impl<'a, Block: BlockT<Hash=H256>, B, E, RA> finality_grandpa::Chain<Block::Hash, NumberFor<Block>>
->>>>>>> 40a16efe
+impl<'a, Block: BlockT, B, E, RA> finality_grandpa::Chain<Block::Hash, NumberFor<Block>>
 	for ObserverChain<'a, Block, B, E, RA> where
 		B: Backend<Block>,
 		E: CallExecutor<Block>,
