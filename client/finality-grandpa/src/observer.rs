--- conflicted
+++ resolved
@@ -156,17 +156,10 @@
 	network: N,
 	on_exit: impl futures03::Future<Output=()> + Clone + Send + Unpin + 'static,
 	executor: Sp,
-<<<<<<< HEAD
 ) -> sp_blockchain::Result<impl Future<Item=(), Error=()> + Send + 'static> where
 	B: Backend<Block> + 'static,
 	E: CallExecutor<Block> + Send + Sync + 'static,
-	N: Network<Block> + Send + Clone + 'static,
-=======
-) -> ::sp_blockchain::Result<impl Future<Item=(),Error=()> + Send + 'static> where
-	B: Backend<Block, Blake2Hasher> + 'static,
-	E: CallExecutor<Block, Blake2Hasher> + Send + Sync + 'static,
 	N: NetworkT<Block> + Send + Clone + 'static,
->>>>>>> ab4aca33
 	SC: SelectChain<Block> + 'static,
 	NumberFor<Block>: BlockNumberOps,
 	RA: Send + Sync + 'static,
@@ -209,11 +202,7 @@
 
 /// Future that powers the observer.
 #[must_use]
-<<<<<<< HEAD
-struct ObserverWork<B: BlockT, E, Backend, RA> {
-=======
-struct ObserverWork<B: BlockT<Hash=H256>, N: NetworkT<B>, E, Backend, RA> {
->>>>>>> ab4aca33
+struct ObserverWork<B: BlockT, N: NetworkT<B>, E, Backend, RA> {
 	observer: Box<dyn Future<Item = (), Error = CommandOrError<B::Hash, NumberFor<B>>> + Send>,
 	client: Arc<Client<Backend, E, B, RA>>,
 	network: NetworkBridge<B, N>,
@@ -224,12 +213,8 @@
 
 impl<B, N, E, Bk, RA> ObserverWork<B, N, E, Bk, RA>
 where
-<<<<<<< HEAD
 	B: BlockT,
-=======
-	B: BlockT<Hash=H256>,
 	N: NetworkT<B>,
->>>>>>> ab4aca33
 	NumberFor<B>: BlockNumberOps,
 	RA: 'static + Send + Sync,
 	E: CallExecutor<B> + Send + Sync + 'static,
@@ -344,12 +329,8 @@
 
 impl<B, N, E, Bk, RA> Future for ObserverWork<B, N, E, Bk, RA>
 where
-<<<<<<< HEAD
 	B: BlockT,
-=======
-	B: BlockT<Hash=H256>,
 	N: NetworkT<B>,
->>>>>>> ab4aca33
 	NumberFor<B>: BlockNumberOps,
 	RA: 'static + Send + Sync,
 	E: CallExecutor<B> + Send + Sync + 'static,
