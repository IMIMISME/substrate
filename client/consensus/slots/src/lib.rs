--- conflicted
+++ resolved
@@ -31,11 +31,7 @@
 pub use aux_schema::{check_equivocation, MAX_SLOT_CAPACITY, PRUNING_BOUND};
 
 use codec::{Decode, Encode};
-<<<<<<< HEAD
-use consensus_common::{BlockImport, Proposer, SyncOracle, SelectChain, CanAuthorWith, SlotData, RecordProof};
-=======
-use sp_consensus::{BlockImport, Proposer, SyncOracle, SelectChain, CanAuthorWith, SlotData};
->>>>>>> 40a16efe
+use sp_consensus::{BlockImport, Proposer, SyncOracle, SelectChain, CanAuthorWith, SlotData, RecordProof};
 use futures::{prelude::*, future::{self, Either}};
 use futures_timer::Delay;
 use sp_inherents::{InherentData, InherentDataProviders};
@@ -46,13 +42,12 @@
 use std::{fmt::Debug, ops::Deref, pin::Pin, sync::Arc, time::{Instant, Duration}};
 use sc_telemetry::{telemetry, CONSENSUS_DEBUG, CONSENSUS_WARN, CONSENSUS_INFO};
 use parking_lot::Mutex;
-use sc_client_api;
 
 /// The changes that need to applied to the storage to create the state for a block.
 ///
 /// See [`state_machine::StorageChanges`] for more information.
 pub type StorageChanges<Transaction, Block> =
-	state_machine::StorageChanges<Transaction, HasherFor<Block>, NumberFor<Block>>;
+	sp_state_machine::StorageChanges<Transaction, HasherFor<Block>, NumberFor<Block>>;
 
 /// A worker that should be invoked at every new slot.
 pub trait SlotWorker<B: BlockT> {
@@ -92,15 +87,7 @@
 
 	/// Returns the epoch data necessary for authoring. For time-dependent epochs,
 	/// use the provided slot number as a canonical source of time.
-<<<<<<< HEAD
-	fn epoch_data(
-		&self,
-		header: &B::Header,
-		slot_number: u64,
-	) -> Result<Self::EpochData, consensus_common::Error>;
-=======
 	fn epoch_data(&self, header: &B::Header, slot_number: u64) -> Result<Self::EpochData, sp_consensus::Error>;
->>>>>>> 40a16efe
 
 	/// Returns the number of authorities given the epoch data.
 	fn authorities_len(&self, epoch_data: &Self::EpochData) -> usize;
@@ -121,7 +108,6 @@
 	) -> Vec<sp_runtime::DigestItem<B::Hash>>;
 
 	/// Returns a function which produces a `BlockImportParams`.
-<<<<<<< HEAD
 	fn block_import_params(&self) -> Box<
 		dyn Fn(
 			B::Header,
@@ -129,20 +115,12 @@
 			Vec<B::Extrinsic>,
 			StorageChanges<<Self::BlockImport as BlockImport<B>>::Transaction, B>,
 			Self::Claim,
-		) -> consensus_common::BlockImportParams<
+		) -> sp_consensus::BlockImportParams<
 			B,
 			<Self::BlockImport as BlockImport<B>>::Transaction
 		>
 		+ Send
 	>;
-=======
-	fn block_import_params(&self) -> Box<dyn Fn(
-		B::Header,
-		&B::Hash,
-		Vec<B::Extrinsic>,
-		Self::Claim,
-	) -> sp_consensus::BlockImportParams<B> + Send>;
->>>>>>> 40a16efe
 
 	/// Whether to force authoring if offline.
 	fn force_authoring(&self) -> bool;
@@ -262,12 +240,8 @@
 				logs,
 			},
 			slot_remaining_duration,
-<<<<<<< HEAD
 			RecordProof::No,
-		).map_err(|e| consensus_common::Error::ClientImport(format!("{:?}", e)));
-=======
 		).map_err(|e| sp_consensus::Error::ClientImport(format!("{:?}", e)));
->>>>>>> 40a16efe
 		let delay: Box<dyn Future<Output=()> + Unpin + Send> = match proposing_remaining_duration {
 			Some(r) => Box::new(Delay::new(r)),
 			None => Box::new(future::pending()),
@@ -464,13 +438,8 @@
 	/// `slot_key` is marked as `'static`, as it should really be a
 	/// compile-time constant.
 	pub fn get_or_compute<B: BlockT, C, CB>(client: &C, cb: CB) -> sp_blockchain::Result<Self> where
-<<<<<<< HEAD
-		C: client_api::backend::AuxStore,
+		C: sc_client_api::backend::AuxStore,
 		C: ProvideRuntimeApi<B>,
-=======
-		C: sc_client_api::backend::AuxStore,
-		C: ProvideRuntimeApi,
->>>>>>> 40a16efe
 		CB: FnOnce(ApiRef<C::Api>, &BlockId<B>) -> sp_blockchain::Result<T>,
 		T: SlotData + Encode + Decode + Debug,
 	{
