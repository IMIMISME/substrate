--- conflicted
+++ resolved
@@ -9,12 +9,8 @@
 codec = { package = "parity-scale-codec", version = "1.0.0", features = ["derive"] }
 primitives = { package = "sp-core", path = "../../../primitives/core" }
 sp-blockchain = { path = "../../../primitives/blockchain" }
-<<<<<<< HEAD
-sp-runtime = { path = "../../../primitives/sr-primitives" }
+sp-runtime = { path = "../../../primitives/runtime" }
 sp-api = { path = "../../../primitives/sr-api" }
-=======
-sp-runtime = { path = "../../../primitives/runtime" }
->>>>>>> f588aa53
 client-api = { package = "sc-client-api", path = "../../api" }
 block-builder-api = { package = "sp-block-builder", path = "../../../primitives/block-builder/runtime-api" }
 inherents = { package = "sp-inherents", path = "../../../primitives/inherents" }
