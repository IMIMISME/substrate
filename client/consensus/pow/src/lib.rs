// Copyright 2017-2019 Parity Technologies (UK) Ltd.
// This file is part of Substrate.

// Substrate is free software: you can redistribute it and/or modify
// it under the terms of the GNU General Public License as published by
// the Free Software Foundation, either version 3 of the License, or
// (at your option) any later version.

// Substrate is distributed in the hope that it will be useful,
// but WITHOUT ANY WARRANTY; without even the implied warranty of
// MERCHANTABILITY or FITNESS FOR A PARTICULAR PURPOSE.  See the
// GNU General Public License for more details.

// You should have received a copy of the GNU General Public License
// along with Substrate.  If not, see <http://www.gnu.org/licenses/>.

//! Proof of work consensus for Substrate.
//!
//! To use this engine, you can need to have a struct that implements
//! `PowAlgorithm`. After that, pass an instance of the struct, along
//! with other necessary client references to `import_queue` to setup
//! the queue. Use the `start_mine` function for basic CPU mining.
//!
//! The auxiliary storage for PoW engine only stores the total difficulty.
//! For other storage requirements for particular PoW algorithm (such as
//! the actual difficulty for each particular blocks), you can take a client
//! reference in your `PowAlgorithm` implementation, and use a separate prefix
//! for the auxiliary storage. It is also possible to just use the runtime
//! as the storage, but it is not recommended as it won't work well with light
//! clients.

use std::sync::Arc;
use std::thread;
use std::collections::HashMap;
use client_api::{BlockOf, backend::AuxStore};
use sp_blockchain::{HeaderBackend, ProvideCache, well_known_cache_keys::Id as CacheKeyId};
use block_builder_api::BlockBuilder as BlockBuilderApi;
<<<<<<< HEAD
use sr_primitives::{Justification, RuntimeString};
use sr_primitives::generic::{BlockId, Digest, DigestItem};
use sr_primitives::traits::{Block as BlockT, Header as HeaderT};
use sr_api::ProvideRuntimeApi;
use paint_timestamp::{TimestampInherentData, InherentError as TIError};
=======
use sp_runtime::{Justification, RuntimeString};
use sp_runtime::generic::{BlockId, Digest, DigestItem};
use sp_runtime::traits::{Block as BlockT, Header as HeaderT, ProvideRuntimeApi};
use sp_timestamp::{TimestampInherentData, InherentError as TIError};
>>>>>>> c837c8d9
use pow_primitives::{Seal, TotalDifficulty, POW_ENGINE_ID};
use inherents::{InherentDataProviders, InherentData};
use consensus_common::{
	BlockImportParams, BlockOrigin, ForkChoiceStrategy, SyncOracle, Environment, Proposer,
	SelectChain, Error as ConsensusError, CanAuthorWith,
};
use consensus_common::import_queue::{BoxBlockImport, BasicQueue, Verifier};
use codec::{Encode, Decode};
use client_api;
use log::*;

#[derive(derive_more::Display, Debug)]
pub enum Error<B: BlockT> {
	#[display(fmt = "Header uses the wrong engine {:?}", _0)]
	WrongEngine([u8; 4]),
	#[display(fmt = "Header {:?} is unsealed", _0)]
	HeaderUnsealed(B::Hash),
	#[display(fmt = "PoW validation error: invalid seal")]
	InvalidSeal,
	#[display(fmt = "Rejecting block too far in future")]
	TooFarInFuture,
	#[display(fmt = "Fetching best header failed using select chain: {:?}", _0)]
	BestHeaderSelectChain(ConsensusError),
	#[display(fmt = "Fetching best header failed: {:?}", _0)]
	BestHeader(sp_blockchain::Error),
	#[display(fmt = "Best header does not exist")]
	NoBestHeader,
	#[display(fmt = "Block proposing error: {:?}", _0)]
	BlockProposingError(String),
	#[display(fmt = "Fetch best hash failed via select chain: {:?}", _0)]
	BestHashSelectChain(ConsensusError),
	#[display(fmt = "Error with block built on {:?}: {:?}", _0, _1)]
	BlockBuiltError(B::Hash, ConsensusError),
	#[display(fmt = "Creating inherents failed: {}", _0)]
	CreateInherents(inherents::Error),
	#[display(fmt = "Checking inherents failed: {}", _0)]
	CheckInherents(String),
	Client(sp_blockchain::Error),
	Codec(codec::Error),
	Environment(String),
	Runtime(RuntimeString)
}

impl<B: BlockT> std::convert::From<Error<B>> for String {
	fn from(error: Error<B>) -> String {
		error.to_string()
	}
}

/// Auxiliary storage prefix for PoW engine.
pub const POW_AUX_PREFIX: [u8; 4] = *b"PoW:";

/// Get the auxiliary storage key used by engine to store total difficulty.
fn aux_key<T: AsRef<[u8]>>(hash: &T) -> Vec<u8> {
	POW_AUX_PREFIX.iter().chain(hash.as_ref()).copied().collect()
}

/// Auxiliary storage data for PoW.
#[derive(Encode, Decode, Clone, Debug, Default)]
pub struct PowAux<Difficulty> {
	/// Difficulty of the current block.
	pub difficulty: Difficulty,
	/// Total difficulty up to current block.
	pub total_difficulty: Difficulty,
}

impl<Difficulty> PowAux<Difficulty> where
	Difficulty: Decode + Default,
{
	/// Read the auxiliary from client.
	pub fn read<C: AuxStore, B: BlockT>(client: &C, hash: &B::Hash) -> Result<Self, Error<B>> {
		let key = aux_key(&hash);

		match client.get_aux(&key).map_err(Error::Client)? {
			Some(bytes) => Self::decode(&mut &bytes[..]).map_err(Error::Codec),
			None => Ok(Self::default()),
		}
	}
}

/// Algorithm used for proof of work.
pub trait PowAlgorithm<B: BlockT> {
	/// Difficulty for the algorithm.
	type Difficulty: TotalDifficulty + Default + Encode + Decode + Ord + Clone + Copy;

	/// Get the next block's difficulty.
	fn difficulty(&self, parent: &BlockId<B>) -> Result<Self::Difficulty, Error<B>>;
	/// Verify proof of work against the given difficulty.
	fn verify(
		&self,
		parent: &BlockId<B>,
		pre_hash: &B::Hash,
		seal: &Seal,
		difficulty: Self::Difficulty,
	) -> Result<bool, Error<B>>;
	/// Mine a seal that satisfies the given difficulty.
	fn mine(
		&self,
		parent: &BlockId<B>,
		pre_hash: &B::Hash,
		difficulty: Self::Difficulty,
		round: u32,
	) -> Result<Option<Seal>, Error<B>>;
}

/// A verifier for PoW blocks.
pub struct PowVerifier<B: BlockT, C, S, Algorithm> {
	client: Arc<C>,
	algorithm: Algorithm,
	inherent_data_providers: inherents::InherentDataProviders,
	select_chain: Option<S>,
	check_inherents_after: <<B as BlockT>::Header as HeaderT>::Number,
}

impl<B: BlockT, C, S, Algorithm> PowVerifier<B, C, S, Algorithm> {
	pub fn new(
		client: Arc<C>,
		algorithm: Algorithm,
		check_inherents_after: <<B as BlockT>::Header as HeaderT>::Number,
		select_chain: Option<S>,
		inherent_data_providers: inherents::InherentDataProviders,
	) -> Self {
		Self { client, algorithm, inherent_data_providers, select_chain, check_inherents_after }
	}

	fn check_header(
		&self,
		mut header: B::Header,
		parent_block_id: BlockId<B>,
	) -> Result<(B::Header, Algorithm::Difficulty, DigestItem<B::Hash>), Error<B>> where
		Algorithm: PowAlgorithm<B>,
	{
		let hash = header.hash();

		let (seal, inner_seal) = match header.digest_mut().pop() {
			Some(DigestItem::Seal(id, seal)) => {
				if id == POW_ENGINE_ID {
					(DigestItem::Seal(id, seal.clone()), seal)
				} else {
					return Err(Error::WrongEngine(id))
				}
			},
			_ => return Err(Error::HeaderUnsealed(hash)),
		};

		let pre_hash = header.hash();
		let difficulty = self.algorithm.difficulty(&parent_block_id)?;

		if !self.algorithm.verify(
			&parent_block_id,
			&pre_hash,
			&inner_seal,
			difficulty,
		)? {
			return Err(Error::InvalidSeal);
		}

		Ok((header, difficulty, seal))
	}

	fn check_inherents(
		&self,
		block: B,
		block_id: BlockId<B>,
		inherent_data: InherentData,
		timestamp_now: u64,
	) -> Result<(), Error<B>> where
<<<<<<< HEAD
		C: ProvideRuntimeApi<B>, C::Api: BlockBuilderApi<B, Error = client_api::error::Error>
=======
		C: ProvideRuntimeApi, C::Api: BlockBuilderApi<B, Error = sp_blockchain::Error>
>>>>>>> c837c8d9
	{
		const MAX_TIMESTAMP_DRIFT_SECS: u64 = 60;

		if *block.header().number() < self.check_inherents_after {
			return Ok(())
		}

		let inherent_res = self.client.runtime_api().check_inherents(
			&block_id,
			block,
			inherent_data,
		).map_err(Error::Client)?;

		if !inherent_res.ok() {
			inherent_res
				.into_errors()
				.try_for_each(|(i, e)| match TIError::try_from(&i, &e) {
					Some(TIError::ValidAtTimestamp(timestamp)) => {
						if timestamp > timestamp_now + MAX_TIMESTAMP_DRIFT_SECS {
							return Err(Error::TooFarInFuture);
						}

						Ok(())
					},
					Some(TIError::Other(e)) => Err(Error::Runtime(e)),
					None => Err(Error::CheckInherents(
						self.inherent_data_providers.error_to_string(&i, &e)
					)),
				})
		} else {
			Ok(())
		}
	}
}

<<<<<<< HEAD
impl<B: BlockT, C, S, Algorithm> Verifier<B> for PowVerifier<B, C, S, Algorithm> where
	C: ProvideRuntimeApi<B> + Send + Sync + HeaderBackend<B> + AuxStore + ProvideCache<B> + BlockOf,
	C::Api: BlockBuilderApi<B, Error = client_api::error::Error>,
=======
impl<B: BlockT<Hash=H256>, C, S, Algorithm> Verifier<B> for PowVerifier<B, C, S, Algorithm> where
	C: ProvideRuntimeApi + Send + Sync + HeaderBackend<B> + AuxStore + ProvideCache<B> + BlockOf,
	C::Api: BlockBuilderApi<B, Error = sp_blockchain::Error>,
>>>>>>> c837c8d9
	S: SelectChain<B>,
	Algorithm: PowAlgorithm<B> + Send + Sync,
{
	fn verify(
		&mut self,
		origin: BlockOrigin,
		header: B::Header,
		justification: Option<Justification>,
		mut body: Option<Vec<B::Extrinsic>>,
	) -> Result<(BlockImportParams<B, ()>, Option<Vec<(CacheKeyId, Vec<u8>)>>), String> {
		let inherent_data = self.inherent_data_providers
			.create_inherent_data().map_err(|e| e.into_string())?;
		let timestamp_now = inherent_data.timestamp_inherent_data().map_err(|e| e.into_string())?;

		let best_hash = match self.select_chain.as_ref() {
			Some(select_chain) => select_chain.best_chain()
				.map_err(|e| format!("Fetch best chain failed via select chain: {:?}", e))?
				.hash(),
			None => self.client.info().best_hash,
		};
		let hash = header.hash();
		let parent_hash = *header.parent_hash();
		let best_aux = PowAux::read::<_, B>(self.client.as_ref(), &best_hash)?;
		let mut aux = PowAux::read::<_, B>(self.client.as_ref(), &parent_hash)?;

		let (checked_header, difficulty, seal) = self.check_header(
			header,
			BlockId::Hash(parent_hash),
		)?;
		aux.difficulty = difficulty;
		aux.total_difficulty.increment(difficulty);

		if let Some(inner_body) = body.take() {
			let block = B::new(checked_header.clone(), inner_body);

			self.check_inherents(
				block.clone(),
				BlockId::Hash(parent_hash),
				inherent_data,
				timestamp_now
			)?;

			body = Some(block.deconstruct().1);
		}

		let key = aux_key(&hash);
		let import_block = BlockImportParams {
			origin,
			header: checked_header,
			post_digests: vec![seal],
			body,
			storage_changes: None,
			finalized: false,
			justification,
			auxiliary: vec![(key, Some(aux.encode()))],
			fork_choice: ForkChoiceStrategy::Custom(
				aux.total_difficulty > best_aux.total_difficulty
			),
			allow_missing_state: false,
			import_existing: false,
		};

		Ok((import_block, None))
	}
}

/// Register the PoW inherent data provider, if not registered already.
pub fn register_pow_inherent_data_provider(
	inherent_data_providers: &InherentDataProviders,
) -> Result<(), consensus_common::Error> {
	if !inherent_data_providers.has_provider(&sp_timestamp::INHERENT_IDENTIFIER) {
		inherent_data_providers
			.register_provider(sp_timestamp::InherentDataProvider)
			.map_err(Into::into)
			.map_err(consensus_common::Error::InherentData)
	} else {
		Ok(())
	}
}

/// The PoW import queue type.
pub type PowImportQueue<B, Transaction> = BasicQueue<B, Transaction>;

/// Import queue for PoW engine.
pub fn import_queue<B, C, S, Algorithm>(
	block_import: BoxBlockImport<B, sr_api::TransactionFor<C, B>>,
	client: Arc<C>,
	algorithm: Algorithm,
	check_inherents_after: <<B as BlockT>::Header as HeaderT>::Number,
	select_chain: Option<S>,
	inherent_data_providers: InherentDataProviders,
) -> Result<
	PowImportQueue<B, sr_api::TransactionFor<C, B>>,
	consensus_common::Error
> where
	B: BlockT,
	C: ProvideRuntimeApi<B> + HeaderBackend<B> + BlockOf + ProvideCache<B> + AuxStore,
	C: Send + Sync + AuxStore + 'static,
	C::Api: BlockBuilderApi<B, Error = sp_blockchain::Error>,
	Algorithm: PowAlgorithm<B> + Send + Sync + 'static,
	S: SelectChain<B> + 'static,
{
	register_pow_inherent_data_provider(&inherent_data_providers)?;

	let verifier = PowVerifier::new(
		client.clone(),
		algorithm,
		check_inherents_after,
		select_chain,
		inherent_data_providers,
	);

	Ok(BasicQueue::new(
		verifier,
		block_import,
		None,
		None
	))
}

/// Start the background mining thread for PoW. Note that because PoW mining
/// is CPU-intensive, it is not possible to use an async future to define this.
/// However, it's not recommended to use background threads in the rest of the
/// codebase.
///
/// `preruntime` is a parameter that allows a custom additional pre-runtime
/// digest to be inserted for blocks being built. This can encode authorship
/// information, or just be a graffiti. `round` is for number of rounds the
/// CPU miner runs each time. This parameter should be tweaked so that each
/// mining round is within sub-second time.
<<<<<<< HEAD
pub fn start_mine<B: BlockT, C, Algorithm, E, SO, S>(
	mut block_import: BoxBlockImport<B, sr_api::TransactionFor<C, B>>,
=======
pub fn start_mine<B: BlockT<Hash=H256>, C, Algorithm, E, SO, S, CAW>(
	mut block_import: BoxBlockImport<B>,
>>>>>>> c837c8d9
	client: Arc<C>,
	algorithm: Algorithm,
	mut env: E,
	preruntime: Option<Vec<u8>>,
	round: u32,
	mut sync_oracle: SO,
	build_time: std::time::Duration,
	select_chain: Option<S>,
	inherent_data_providers: inherents::InherentDataProviders,
	can_author_with: CAW,
) where
	C: HeaderBackend<B> + AuxStore + ProvideRuntimeApi<B> + 'static,
	Algorithm: PowAlgorithm<B> + Send + Sync + 'static,
	E: Environment<B> + Send + Sync + 'static,
	E::Error: std::fmt::Debug,
	E::Proposer: Proposer<B, Transaction = sr_api::TransactionFor<C, B>>,
	SO: SyncOracle + Send + Sync + 'static,
	S: SelectChain<B> + 'static,
	CAW: CanAuthorWith<B> + Send + 'static,
{
	if let Err(_) = register_pow_inherent_data_provider(&inherent_data_providers) {
		warn!("Registering inherent data provider for timestamp failed");
	}

	thread::spawn(move || {
		loop {
			match mine_loop(
				&mut block_import,
				client.as_ref(),
				&algorithm,
				&mut env,
				preruntime.as_ref(),
				round,
				&mut sync_oracle,
				build_time.clone(),
				select_chain.as_ref(),
				&inherent_data_providers,
				&can_author_with,
			) {
				Ok(()) => (),
				Err(e) => error!(
					"Mining block failed with {:?}. Sleep for 1 second before restarting...",
					e
				),
			}
			std::thread::sleep(std::time::Duration::new(1, 0));
		}
	});
}

<<<<<<< HEAD
fn mine_loop<B: BlockT, C, Algorithm, E, SO, S>(
	block_import: &mut BoxBlockImport<B, sr_api::TransactionFor<C, B>>,
=======
fn mine_loop<B: BlockT<Hash=H256>, C, Algorithm, E, SO, S, CAW>(
	block_import: &mut BoxBlockImport<B>,
>>>>>>> c837c8d9
	client: &C,
	algorithm: &Algorithm,
	env: &mut E,
	preruntime: Option<&Vec<u8>>,
	round: u32,
	sync_oracle: &mut SO,
	build_time: std::time::Duration,
	select_chain: Option<&S>,
	inherent_data_providers: &inherents::InherentDataProviders,
	can_author_with: &CAW,
) -> Result<(), Error<B>> where
	C: HeaderBackend<B> + AuxStore + ProvideRuntimeApi<B>,
	Algorithm: PowAlgorithm<B>,
	E: Environment<B>,
	E::Proposer: Proposer<B, Transaction = sr_api::TransactionFor<C, B>>,
	E::Error: std::fmt::Debug,
	SO: SyncOracle,
	S: SelectChain<B>,
<<<<<<< HEAD
	sr_api::TransactionFor<C, B>: 'static,
=======
	CAW: CanAuthorWith<B>,
>>>>>>> c837c8d9
{
	'outer: loop {
		if sync_oracle.is_major_syncing() {
			debug!(target: "pow", "Skipping proposal due to sync.");
			std::thread::sleep(std::time::Duration::new(1, 0));
			continue 'outer
		}

		let (best_hash, best_header) = match select_chain {
			Some(select_chain) => {
				let header = select_chain.best_chain()
					.map_err(Error::BestHeaderSelectChain)?;
				let hash = header.hash();
				(hash, header)
			},
			None => {
				let hash = client.info().best_hash;
				let header = client.header(BlockId::Hash(hash))
					.map_err(Error::BestHeader)?
					.ok_or(Error::NoBestHeader)?;
				(hash, header)
			},
		};

		if let Err(err) = can_author_with.can_author_with(&BlockId::Hash(best_hash)) {
			warn!(
				target: "pow",
				"Skipping proposal `can_author_with` returned: {} \
				Probably a node update is required!",
				err,
			);
			std::thread::sleep(std::time::Duration::from_secs(1));
			continue 'outer
		}

		let mut aux = PowAux::read(client, &best_hash)?;
		let mut proposer = env.init(&best_header)
			.map_err(|e| Error::Environment(format!("{:?}", e)))?;

		let inherent_data = inherent_data_providers
			.create_inherent_data().map_err(Error::CreateInherents)?;
		let mut inherent_digest = Digest::default();
		if let Some(preruntime) = &preruntime {
			inherent_digest.push(DigestItem::PreRuntime(POW_ENGINE_ID, preruntime.to_vec()));
		}
		let proposal = futures::executor::block_on(proposer.propose(
			inherent_data,
			inherent_digest,
			build_time.clone(),
			false,
		)).map_err(|e| Error::BlockProposingError(format!("{:?}", e)))?;

		let (header, body) = proposal.block.deconstruct();
		let (difficulty, seal) = {
			let difficulty = algorithm.difficulty(
				&BlockId::Hash(best_hash),
			)?;

			loop {
				let seal = algorithm.mine(
					&BlockId::Hash(best_hash),
					&header.hash(),
					difficulty,
					round,
				)?;

				if let Some(seal) = seal {
					break (difficulty, seal)
				}

				if best_hash != client.info().best_hash {
					continue 'outer
				}
			}
		};

		aux.difficulty = difficulty;
		aux.total_difficulty.increment(difficulty);
		let hash = {
			let mut header = header.clone();
			header.digest_mut().push(DigestItem::Seal(POW_ENGINE_ID, seal.clone()));
			header.hash()
		};

		let key = aux_key(&hash);
		let best_hash = match select_chain {
			Some(select_chain) => select_chain.best_chain()
				.map_err(Error::BestHashSelectChain)?
				.hash(),
			None => client.info().best_hash,
		};
		let best_aux = PowAux::<Algorithm::Difficulty>::read(client, &best_hash)?;

		// if the best block has changed in the meantime drop our proposal
		if best_aux.total_difficulty > aux.total_difficulty {
			continue 'outer
		}

		let import_block = BlockImportParams {
			origin: BlockOrigin::Own,
			header,
			justification: None,
			post_digests: vec![DigestItem::Seal(POW_ENGINE_ID, seal)],
			body: Some(body),
			storage_changes: Some(proposal.storage_changes),
			finalized: false,
			auxiliary: vec![(key, Some(aux.encode()))],
			fork_choice: ForkChoiceStrategy::Custom(true),
			allow_missing_state: false,
			import_existing: false,
		};

		block_import.import_block(import_block, HashMap::default())
			.map_err(|e| Error::BlockBuiltError(best_hash, e))?;
	}
}<|MERGE_RESOLUTION|>--- conflicted
+++ resolved
@@ -35,18 +35,10 @@
 use client_api::{BlockOf, backend::AuxStore};
 use sp_blockchain::{HeaderBackend, ProvideCache, well_known_cache_keys::Id as CacheKeyId};
 use block_builder_api::BlockBuilder as BlockBuilderApi;
-<<<<<<< HEAD
-use sr_primitives::{Justification, RuntimeString};
-use sr_primitives::generic::{BlockId, Digest, DigestItem};
-use sr_primitives::traits::{Block as BlockT, Header as HeaderT};
-use sr_api::ProvideRuntimeApi;
-use paint_timestamp::{TimestampInherentData, InherentError as TIError};
-=======
 use sp_runtime::{Justification, RuntimeString};
 use sp_runtime::generic::{BlockId, Digest, DigestItem};
-use sp_runtime::traits::{Block as BlockT, Header as HeaderT, ProvideRuntimeApi};
-use sp_timestamp::{TimestampInherentData, InherentError as TIError};
->>>>>>> c837c8d9
+use sp_runtime::traits::{Block as BlockT, Header as HeaderT};
+use sp_api::ProvideRuntimeApi;
 use pow_primitives::{Seal, TotalDifficulty, POW_ENGINE_ID};
 use inherents::{InherentDataProviders, InherentData};
 use consensus_common::{
@@ -57,6 +49,7 @@
 use codec::{Encode, Decode};
 use client_api;
 use log::*;
+use sp_timestamp::{InherentError as TIError, TimestampInherentData};
 
 #[derive(derive_more::Display, Debug)]
 pub enum Error<B: BlockT> {
@@ -214,11 +207,7 @@
 		inherent_data: InherentData,
 		timestamp_now: u64,
 	) -> Result<(), Error<B>> where
-<<<<<<< HEAD
-		C: ProvideRuntimeApi<B>, C::Api: BlockBuilderApi<B, Error = client_api::error::Error>
-=======
-		C: ProvideRuntimeApi, C::Api: BlockBuilderApi<B, Error = sp_blockchain::Error>
->>>>>>> c837c8d9
+		C: ProvideRuntimeApi<B>, C::Api: BlockBuilderApi<B, Error = sp_blockchain::Error>
 	{
 		const MAX_TIMESTAMP_DRIFT_SECS: u64 = 60;
 
@@ -254,15 +243,9 @@
 	}
 }
 
-<<<<<<< HEAD
 impl<B: BlockT, C, S, Algorithm> Verifier<B> for PowVerifier<B, C, S, Algorithm> where
 	C: ProvideRuntimeApi<B> + Send + Sync + HeaderBackend<B> + AuxStore + ProvideCache<B> + BlockOf,
-	C::Api: BlockBuilderApi<B, Error = client_api::error::Error>,
-=======
-impl<B: BlockT<Hash=H256>, C, S, Algorithm> Verifier<B> for PowVerifier<B, C, S, Algorithm> where
-	C: ProvideRuntimeApi + Send + Sync + HeaderBackend<B> + AuxStore + ProvideCache<B> + BlockOf,
 	C::Api: BlockBuilderApi<B, Error = sp_blockchain::Error>,
->>>>>>> c837c8d9
 	S: SelectChain<B>,
 	Algorithm: PowAlgorithm<B> + Send + Sync,
 {
@@ -348,14 +331,14 @@
 
 /// Import queue for PoW engine.
 pub fn import_queue<B, C, S, Algorithm>(
-	block_import: BoxBlockImport<B, sr_api::TransactionFor<C, B>>,
+	block_import: BoxBlockImport<B, sp_api::TransactionFor<C, B>>,
 	client: Arc<C>,
 	algorithm: Algorithm,
 	check_inherents_after: <<B as BlockT>::Header as HeaderT>::Number,
 	select_chain: Option<S>,
 	inherent_data_providers: InherentDataProviders,
 ) -> Result<
-	PowImportQueue<B, sr_api::TransactionFor<C, B>>,
+	PowImportQueue<B, sp_api::TransactionFor<C, B>>,
 	consensus_common::Error
 > where
 	B: BlockT,
@@ -393,13 +376,8 @@
 /// information, or just be a graffiti. `round` is for number of rounds the
 /// CPU miner runs each time. This parameter should be tweaked so that each
 /// mining round is within sub-second time.
-<<<<<<< HEAD
-pub fn start_mine<B: BlockT, C, Algorithm, E, SO, S>(
-	mut block_import: BoxBlockImport<B, sr_api::TransactionFor<C, B>>,
-=======
-pub fn start_mine<B: BlockT<Hash=H256>, C, Algorithm, E, SO, S, CAW>(
-	mut block_import: BoxBlockImport<B>,
->>>>>>> c837c8d9
+pub fn start_mine<B: BlockT, C, Algorithm, E, SO, S, CAW>(
+	mut block_import: BoxBlockImport<B, sp_api::TransactionFor<C, B>>,
 	client: Arc<C>,
 	algorithm: Algorithm,
 	mut env: E,
@@ -415,7 +393,7 @@
 	Algorithm: PowAlgorithm<B> + Send + Sync + 'static,
 	E: Environment<B> + Send + Sync + 'static,
 	E::Error: std::fmt::Debug,
-	E::Proposer: Proposer<B, Transaction = sr_api::TransactionFor<C, B>>,
+	E::Proposer: Proposer<B, Transaction = sp_api::TransactionFor<C, B>>,
 	SO: SyncOracle + Send + Sync + 'static,
 	S: SelectChain<B> + 'static,
 	CAW: CanAuthorWith<B> + Send + 'static,
@@ -450,13 +428,8 @@
 	});
 }
 
-<<<<<<< HEAD
-fn mine_loop<B: BlockT, C, Algorithm, E, SO, S>(
-	block_import: &mut BoxBlockImport<B, sr_api::TransactionFor<C, B>>,
-=======
-fn mine_loop<B: BlockT<Hash=H256>, C, Algorithm, E, SO, S, CAW>(
-	block_import: &mut BoxBlockImport<B>,
->>>>>>> c837c8d9
+fn mine_loop<B: BlockT, C, Algorithm, E, SO, S, CAW>(
+	block_import: &mut BoxBlockImport<B, sp_api::TransactionFor<C, B>>,
 	client: &C,
 	algorithm: &Algorithm,
 	env: &mut E,
@@ -471,15 +444,12 @@
 	C: HeaderBackend<B> + AuxStore + ProvideRuntimeApi<B>,
 	Algorithm: PowAlgorithm<B>,
 	E: Environment<B>,
-	E::Proposer: Proposer<B, Transaction = sr_api::TransactionFor<C, B>>,
+	E::Proposer: Proposer<B, Transaction = sp_api::TransactionFor<C, B>>,
 	E::Error: std::fmt::Debug,
 	SO: SyncOracle,
 	S: SelectChain<B>,
-<<<<<<< HEAD
-	sr_api::TransactionFor<C, B>: 'static,
-=======
+	sp_api::TransactionFor<C, B>: 'static,
 	CAW: CanAuthorWith<B>,
->>>>>>> c837c8d9
 {
 	'outer: loop {
 		if sync_oracle.is_major_syncing() {
