// Copyright 2019 Parity Technologies (UK) Ltd.
// This file is part of Substrate.

// Substrate is free software: you can redistribute it and/or modify
// it under the terms of the GNU General Public License as published by
// the Free Software Foundation, either version 3 of the License, or
// (at your option) any later version.

// Substrate is distributed in the hope that it will be useful,
// but WITHOUT ANY WARRANTY; without even the implied warranty of
// MERCHANTABILITY or FITNESS FOR A PARTICULAR PURPOSE.  See the
// GNU General Public License for more details.

// You should have received a copy of the GNU General Public License
// along with Substrate.  If not, see <http://www.gnu.org/licenses/>.

#![warn(missing_docs)]

//! Substrate authority discovery.
//!
//! This crate enables Substrate authorities to directly connect to other authorities.
//! [`AuthorityDiscovery`] implements the Future trait. By polling [`AuthorityDiscovery`] an
//! authority:
//!
//!
//! 1. **Makes itself discoverable**
//!
//!    1. Retrieves its external addresses.
//!
//!    2. Adds its network peer id to the addresses.
//!
//!    3. Signs the above.
//!
//!    4. Puts the signature and the addresses on the libp2p Kademlia DHT.
//!
//!
//! 2. **Discovers other authorities**
//!
//!    1. Retrieves the current set of authorities.
//!
//!    2. Starts DHT queries for the ids of the authorities.
//!
//!    3. Validates the signatures of the retrieved key value pairs.
//!
//!    4. Adds the retrieved external addresses as priority nodes to the peerset.
use std::collections::{HashMap, HashSet};
use std::convert::TryInto;
use std::iter::FromIterator;
use std::marker::PhantomData;
use std::pin::Pin;
use std::sync::Arc;
use std::time::{Duration, Instant};

use futures::task::{Context, Poll};
use futures::{Future, FutureExt, Stream, StreamExt};
use futures_timer::Delay;

use sp_authority_discovery::{
	AuthorityDiscoveryApi, AuthorityId, AuthoritySignature, AuthorityPair
};
use sc_client_api::blockchain::HeaderBackend;
use codec::{Decode, Encode};
use error::{Error, Result};
use log::{debug, error, log_enabled, warn};
use libp2p::Multiaddr;
use sc_network::specialization::NetworkSpecialization;
use sc_network::{DhtEvent, ExHashT};
use sp_core::crypto::{key_types, Pair};
use sp_core::traits::BareCryptoStorePtr;
use prost::Message;
use sp_runtime::{traits::Block as BlockT, generic::BlockId};
use sp_api::ProvideRuntimeApi;

type Interval = Box<dyn Stream<Item = ()> + Unpin + Send + Sync>;

mod error;
/// Dht payload schemas generated from Protobuf definitions via Prost crate in build.rs.
mod schema {
	include!(concat!(env!("OUT_DIR"), "/authority_discovery.rs"));
}

/// Upper bound estimation on how long one should wait before accessing the Kademlia DHT.
const LIBP2P_KADEMLIA_BOOTSTRAP_TIME: Duration = Duration::from_secs(30);

/// Name of the Substrate peerset priority group for authorities discovered through the authority
/// discovery module.
const AUTHORITIES_PRIORITY_GROUP_NAME: &'static str = "authorities";

/// The maximum number of sentry node public addresses that we accept per authority.
///
/// Everything above this threshold should be dropped to prevent a single authority from filling up
/// our peer set priority group.
const MAX_NUM_SENTRY_ADDRESSES_PER_AUTHORITY: usize = 5;

/// An `AuthorityDiscovery` makes a given authority discoverable and discovers other authorities.
pub struct AuthorityDiscovery<Client, Network, Block>
where
	Block: BlockT + 'static,
	Network: NetworkProvider,
	Client: ProvideRuntimeApi<Block> + Send + Sync + 'static + HeaderBackend<Block>,
	<Client as ProvideRuntimeApi<Block>>::Api: AuthorityDiscoveryApi<Block>,
{
	client: Arc<Client>,

	network: Arc<Network>,
	/// List of sentry node public addresses.
	//
	// There are 3 states:
	//   - None: No addresses were specified.
	//   - Some(vec![]): Addresses were specified, but none could be parsed as proper
	//     Multiaddresses.
	//   - Some(vec![a, b, c, ...]): Valid addresses were specified.
	sentry_nodes: Option<Vec<Multiaddr>>,
	/// Channel we receive Dht events on.
	dht_event_rx: Pin<Box<dyn Stream<Item = DhtEvent> + Send>>,

	key_store: BareCryptoStorePtr,

	/// Interval to be proactive, publishing own addresses.
	publish_interval: Interval,
	/// Interval on which to query for addresses of other authorities.
	query_interval: Interval,

	/// The network peerset interface for priority groups lets us only set an entire group, but we
	/// retrieve the addresses of other authorities one by one from the network. To use the peerset
	/// interface we need to cache the addresses and always overwrite the entire peerset priority
	/// group. To ensure this map doesn't grow indefinitely `purge_old_authorities_from_cache`
	/// function is called each time we add a new entry.
	address_cache: HashMap<AuthorityId, Vec<Multiaddr>>,

	phantom: PhantomData<Block>,
}

impl<Client, Network, Block> AuthorityDiscovery<Client, Network, Block>
where
	Block: BlockT + Unpin + 'static,
	Network: NetworkProvider,
	Client: ProvideRuntimeApi<Block> + Send + Sync + 'static + HeaderBackend<Block>,
	<Client as ProvideRuntimeApi<Block>>::Api:
		AuthorityDiscoveryApi<Block, Error = sp_blockchain::Error>,
	Self: Future<Output = ()>,
{
	/// Return a new authority discovery.
	///
	/// Note: When specifying `sentry_nodes` this module will not advertise the public addresses of
	/// the node itself but only the public addresses of its sentry nodes.
	pub fn new(
		client: Arc<Client>,
		network: Arc<Network>,
		sentry_nodes: Vec<String>,
		key_store: BareCryptoStorePtr,
		dht_event_rx: Pin<Box<dyn Stream<Item = DhtEvent> + Send>>,
	) -> Self {
		// Kademlia's default time-to-live for Dht records is 36h, republishing records every 24h.
		// Given that a node could restart at any point in time, one can not depend on the
		// republishing process, thus publishing own external addresses should happen on an interval
		// < 36h.
		let publish_interval = interval_at(
			Instant::now() + LIBP2P_KADEMLIA_BOOTSTRAP_TIME,
			Duration::from_secs(12 * 60 * 60),
		);

		// External addresses of other authorities can change at any given point in time. The
		// interval on which to query for external addresses of other authorities is a trade off
		// between efficiency and performance.
		let query_interval = interval_at(
			Instant::now() + LIBP2P_KADEMLIA_BOOTSTRAP_TIME,
			Duration::from_secs(10 * 60),
		);

		let sentry_nodes = if !sentry_nodes.is_empty() {
			let addrs = sentry_nodes.into_iter().filter_map(|a| match a.parse() {
				Ok(addr) => Some(addr),
				Err(e) => {
					error!(
						target: "sub-authority-discovery",
						"Failed to parse sentry node public address '{:?}', continuing anyways.", e,
					);
					None
				}
			}).collect::<Vec<Multiaddr>>();

			if addrs.len() > MAX_NUM_SENTRY_ADDRESSES_PER_AUTHORITY {
				warn!(
					target: "sub-authority-discovery",
					"More than MAX_NUM_SENTRY_ADDRESSES_PER_AUTHORITY ({:?}) were specified. Other \
					nodes will likely ignore the remainder.",
					MAX_NUM_SENTRY_ADDRESSES_PER_AUTHORITY,
				);
			}

			Some(addrs)
		} else {
			None
		};


		let address_cache = HashMap::new();

		AuthorityDiscovery {
			client,
			network,
			sentry_nodes,
			dht_event_rx,
			key_store,
			publish_interval,
			query_interval,
			address_cache,
			phantom: PhantomData,
		}
	}

	/// Publish either our own or if specified the public addresses of our sentry nodes.
	fn publish_ext_addresses(&mut self) -> Result<()> {
		let addresses = match &self.sentry_nodes {
			Some(addrs) => addrs.clone().into_iter()
				.map(|a| a.to_vec())
				.collect(),
			None => self.network.external_addresses()
				.into_iter()
				.map(|a| a.with(libp2p::core::multiaddr::Protocol::P2p(
					self.network.local_peer_id().into(),
				)))
				.map(|a| a.to_vec())
				.collect(),
		};

		let mut serialized_addresses = vec![];
		schema::AuthorityAddresses { addresses }
			.encode(&mut serialized_addresses)
			.map_err(Error::EncodingProto)?;

		for key in self.get_priv_keys_within_authority_set()?.into_iter() {
			let signature = key.sign(&serialized_addresses);

			let mut signed_addresses = vec![];
			schema::SignedAuthorityAddresses {
				addresses: serialized_addresses.clone(),
				signature: signature.encode(),
			}
			.encode(&mut signed_addresses)
				.map_err(Error::EncodingProto)?;

			self.network.put_value(
				hash_authority_id(key.public().as_ref())?,
				signed_addresses,
			);
		}

		Ok(())
	}

	fn request_addresses_of_others(&mut self) -> Result<()> {
		let id = BlockId::hash(self.client.info().best_hash);

		let authorities = self
			.client
			.runtime_api()
			.authorities(&id)
			.map_err(Error::CallingRuntime)?;

		for authority_id in authorities.iter() {
			self.network
				.get_value(&hash_authority_id(authority_id.as_ref())?);
		}

		Ok(())
	}

	fn handle_dht_events(&mut self, cx: &mut Context) -> Result<()> {
		while let Poll::Ready(Some(event)) = self.dht_event_rx.poll_next_unpin(cx) {
			match event {
				DhtEvent::ValueFound(v) => {
					if log_enabled!(log::Level::Debug) {
						let hashes = v.iter().map(|(hash, _value)| hash.clone());
						debug!(
							target: "sub-authority-discovery",
							"Value for hash '{:?}' found on Dht.", hashes,
						);
					}

					self.handle_dht_value_found_event(v)?;
				}
				DhtEvent::ValueNotFound(hash) => warn!(
					target: "sub-authority-discovery",
					"Value for hash '{:?}' not found on Dht.", hash
				),
				DhtEvent::ValuePut(hash) => debug!(
					target: "sub-authority-discovery",
					"Successfully put hash '{:?}' on Dht.", hash),
				DhtEvent::ValuePutFailed(hash) => warn!(
					target: "sub-authority-discovery",
					"Failed to put hash '{:?}' on Dht.", hash
				),
			}
		}

		Ok(())
	}

	fn handle_dht_value_found_event(
		&mut self,
		values: Vec<(libp2p::kad::record::Key, Vec<u8>)>,
	) -> Result<()> {
		debug!(target: "sub-authority-discovery", "Got Dht value from network.");

		let block_id = BlockId::hash(self.client.info().best_hash);

		// From the Dht we only get the hashed authority id. In order to retrieve the actual
		// authority id and to ensure it is actually an authority, we match the hash against the
		// hash of the authority id of all other authorities.
		let authorities = self.client.runtime_api().authorities(&block_id)?;
		self.purge_old_authorities_from_cache(&authorities);

		let authorities = authorities
			.into_iter()
			.map(|id| hash_authority_id(id.as_ref()).map(|h| (h, id)))
			.collect::<Result<HashMap<_, _>>>()?;

		for (key, value) in values.iter() {
			// Check if the event origins from an authority in the current authority set.
			let authority_id: &AuthorityId = authorities
				.get(key)
				.ok_or(Error::MatchingHashedAuthorityIdWithAuthorityId)?;

			let schema::SignedAuthorityAddresses {
				signature,
				addresses,
			} = schema::SignedAuthorityAddresses::decode(value).map_err(Error::DecodingProto)?;
			let signature = AuthoritySignature::decode(&mut &signature[..])
				.map_err(Error::EncodingDecodingScale)?;

			if !AuthorityPair::verify(&signature, &addresses, authority_id) {
				return Err(Error::VerifyingDhtPayload);
			}

			let mut addresses: Vec<libp2p::Multiaddr> = schema::AuthorityAddresses::decode(addresses)
				.map(|a| a.addresses)
				.map_err(Error::DecodingProto)?
				.into_iter()
				.map(|a| a.try_into())
				.collect::<std::result::Result<_, _>>()
				.map_err(Error::ParsingMultiaddress)?;

			if addresses.len() > MAX_NUM_SENTRY_ADDRESSES_PER_AUTHORITY {
				warn!(
					target: "sub-authority-discovery",
					"Got more than MAX_NUM_SENTRY_ADDRESSES_PER_AUTHORITY ({:?}) for Authority \
					'{:?}' from DHT, dropping the remainder.",
					MAX_NUM_SENTRY_ADDRESSES_PER_AUTHORITY,	authority_id,
				);
				addresses = addresses.into_iter()
					.take(MAX_NUM_SENTRY_ADDRESSES_PER_AUTHORITY)
					.collect();
			}

			self.address_cache.insert(authority_id.clone(), addresses);
		}

		// Let's update the peerset priority group with all the addresses we have in our cache.

		let addresses = HashSet::from_iter(
			self.address_cache
				.iter()
				.map(|(_peer_id, addresses)| addresses.clone())
				.flatten(),
		);

		debug!(
			target: "sub-authority-discovery",
			"Applying priority group {:#?} to peerset.", addresses,
		);
		self.network
			.set_priority_group(AUTHORITIES_PRIORITY_GROUP_NAME.to_string(), addresses)
			.map_err(Error::SettingPeersetPriorityGroup)?;

		Ok(())
	}

	fn purge_old_authorities_from_cache(&mut self, current_authorities: &Vec<AuthorityId>) {
		self.address_cache
			.retain(|peer_id, _addresses| current_authorities.contains(peer_id))
	}

	/// Retrieve all local authority discovery private keys that are within the current authority
	/// set.
	fn get_priv_keys_within_authority_set(&mut self) -> Result<Vec<AuthorityPair>> {
		let keys = self.get_own_public_keys_within_authority_set()?
			.into_iter()
			.map(std::convert::Into::into)
			.filter_map(|pub_key| {
				self.key_store.read().sr25519_key_pair(key_types::AUTHORITY_DISCOVERY, &pub_key)
			})
			.map(std::convert::Into::into)
			.collect();

		Ok(keys)
	}

	/// Retrieve our public keys within the current authority set.
	//
	// A node might have multiple authority discovery keys within its keystore, e.g. an old one and
	// one for the upcoming session. In addition it could be participating in the current authority
	// set with two keys. The function does not return all of the local authority discovery public
	// keys, but only the ones intersecting with the current authority set.
	fn get_own_public_keys_within_authority_set(&mut self) -> Result<HashSet<AuthorityId>> {
		let local_pub_keys = self.key_store
			.read()
			.sr25519_public_keys(key_types::AUTHORITY_DISCOVERY)
			.into_iter()
			.collect::<HashSet<_>>();

		let id = BlockId::hash(self.client.info().best_hash);
		let current_authorities = self
			.client
			.runtime_api()
			.authorities(&id)
			.map_err(Error::CallingRuntime)?
			.into_iter()
			.map(std::convert::Into::into)
			.collect::<HashSet<_>>();

		let intersection = local_pub_keys.intersection(&current_authorities)
			.cloned()
			.map(std::convert::Into::into)
			.collect();

		Ok(intersection)
	}
}

impl<Client, Network, Block> Future for AuthorityDiscovery<Client, Network, Block>
where
	Block: BlockT + Unpin + 'static,
	Network: NetworkProvider,
	Client: ProvideRuntimeApi<Block> + Send + Sync + 'static + HeaderBackend<Block>,
	<Client as ProvideRuntimeApi<Block>>::Api:
		AuthorityDiscoveryApi<Block, Error = sp_blockchain::Error>,
{
	type Output = ();

	fn poll(mut self: Pin<&mut Self>, cx: &mut Context) -> Poll<Self::Output> {
		let mut inner = || -> Result<()> {
			// Process incoming events before triggering new ones.
			self.handle_dht_events(cx)?;

			if let Poll::Ready(_) = self.publish_interval.poll_next_unpin(cx) {
				// Make sure to call interval.poll until it returns Async::NotReady once. Otherwise,
				// in case one of the function calls within this block do a `return`, we don't call
				// `interval.poll` again and thereby the underlying Tokio task is never registered
				// with Tokio's Reactor to be woken up on the next interval tick.
				while let Poll::Ready(_) = self.publish_interval.poll_next_unpin(cx) {}

				self.publish_ext_addresses()?;
			}

			if let Poll::Ready(_) = self.query_interval.poll_next_unpin(cx) {
				// Make sure to call interval.poll until it returns Async::NotReady once. Otherwise,
				// in case one of the function calls within this block do a `return`, we don't call
				// `interval.poll` again and thereby the underlying Tokio task is never registered
				// with Tokio's Reactor to be woken up on the next interval tick.
				while let Poll::Ready(_) = self.query_interval.poll_next_unpin(cx) {}

				self.request_addresses_of_others()?;
			}

			Ok(())
		};

		match inner() {
			Ok(()) => {}
			Err(e) => error!(target: "sub-authority-discovery", "Poll failure: {:?}", e),
		};

		// Make sure to always return NotReady as this is a long running task with the same lifetime
		// as the node itself.
		Poll::Pending
	}
}

/// NetworkProvider provides AuthorityDiscovery with all necessary hooks into the underlying
/// Substrate networking. Using this trait abstraction instead of NetworkService directly is
/// necessary to unit test AuthorityDiscovery.
pub trait NetworkProvider {
	/// Returns the local external addresses.
	fn external_addresses(&self) -> Vec<libp2p::Multiaddr>;

	/// Returns the network identity of the node.
	fn local_peer_id(&self) -> libp2p::PeerId;

	/// Modify a peerset priority group.
	fn set_priority_group(
		&self,
		group_id: String,
		peers: HashSet<libp2p::Multiaddr>,
	) -> std::result::Result<(), String>;

	/// Start putting a value in the Dht.
	fn put_value(&self, key: libp2p::kad::record::Key, value: Vec<u8>);

	/// Start getting a value from the Dht.
	fn get_value(&self, key: &libp2p::kad::record::Key);
}

impl<B, S, H> NetworkProvider for sc_network::NetworkService<B, S, H>
where
	B: BlockT + 'static,
	S: NetworkSpecialization<B>,
	H: ExHashT,
{
	fn external_addresses(&self) -> Vec<libp2p::Multiaddr> {
		self.external_addresses()
	}
	fn local_peer_id(&self) -> libp2p::PeerId {
		self.local_peer_id()
	}
	fn set_priority_group(
		&self,
		group_id: String,
		peers: HashSet<libp2p::Multiaddr>,
	) -> std::result::Result<(), String> {
		self.set_priority_group(group_id, peers)
	}
	fn put_value(&self, key: libp2p::kad::record::Key, value: Vec<u8>) {
		self.put_value(key, value)
	}
	fn get_value(&self, key: &libp2p::kad::record::Key) {
		self.get_value(key)
	}
}

fn hash_authority_id(id: &[u8]) -> Result<libp2p::kad::record::Key> {
	libp2p::multihash::encode(libp2p::multihash::Hash::SHA2256, id)
		.map(|k| libp2p::kad::record::Key::new(&k))
		.map_err(Error::HashingAuthorityId)
}

fn interval_at(start: Instant, duration: Duration) -> Interval {
	let stream = futures::stream::unfold(start, move |next| {
		let time_until_next =  next.saturating_duration_since(Instant::now());

		Delay::new(time_until_next).map(move |_| Some(((), next + duration)))
	});

	Box::new(stream)
}

#[cfg(test)]
mod tests {
	use super::*;
	use sp_api::{ApiRef, ApiErrorExt, ApiExt, Core, RuntimeVersion, StorageProof};
	use futures::channel::mpsc::channel;
	use futures::executor::block_on;
	use futures::future::poll_fn;
<<<<<<< HEAD
	use primitives::{ExecutionContext, NativeOrEncoded, testing::KeyStore};
	use sp_runtime::traits::{Zero, NumberFor};
=======
	use sp_core::{ExecutionContext, NativeOrEncoded, testing::KeyStore};
	use sp_runtime::traits::Zero;
	use sp_runtime::traits::{ApiRef, Block as BlockT, NumberFor, ProvideRuntimeApi};
>>>>>>> 40a16efe
	use std::sync::{Arc, Mutex};
	use test_client::runtime::Block;

	#[test]
	fn interval_at_with_start_now() {
		let start = Instant::now();

		let mut interval = interval_at(
			std::time::Instant::now(),
			std::time::Duration::from_secs(10),
		);

		futures::executor::block_on(async {
			interval.next().await;
		});

		assert!(
			Instant::now().saturating_duration_since(start) < Duration::from_secs(1),
			"Expected low resolution instant interval to fire within less than a second.",
		);
	}

	#[test]
	fn interval_at_is_queuing_ticks() {
		let start = Instant::now();

		let interval = interval_at(
			start,
			std::time::Duration::from_millis(100),
		);

		// Let's wait for 200ms, thus 3 elements should be queued up (1st at 0ms, 2nd at 100ms, 3rd
		// at 200ms).
		std::thread::sleep(Duration::from_millis(200));

		futures::executor::block_on(async {
			interval.take(3).collect::<Vec<()>>().await;
		});

		// Make sure we did not wait for more than 300 ms, which would imply that `at_interval` is
		// not queuing ticks.
		assert!(
			Instant::now().saturating_duration_since(start) < Duration::from_millis(300),
			"Expect interval to /queue/ events when not polled for a while.",
		);
	}

	#[test]
	fn interval_at_with_initial_delay() {
		let start = Instant::now();

		let mut interval = interval_at(
			std::time::Instant::now() + Duration::from_millis(100),
			std::time::Duration::from_secs(10),
		);

		futures::executor::block_on(async {
			interval.next().await;
		});

		assert!(
			Instant::now().saturating_duration_since(start) > Duration::from_millis(100),
			"Expected interval with initial delay not to fire right away.",
		);
	}

	#[derive(Clone)]
	struct TestApi {
		authorities: Vec<AuthorityId>,
	}

	impl ProvideRuntimeApi<Block> for TestApi {
		type Api = RuntimeApi;

		fn runtime_api<'a>(&'a self) -> ApiRef<'a, Self::Api> {
			RuntimeApi{authorities: self.authorities.clone()}.into()
		}
	}

	/// Blockchain database header backend. Does not perform any validation.
	impl<Block: BlockT> HeaderBackend<Block> for TestApi {
		fn header(
			&self,
			_id: BlockId<Block>,
		) -> std::result::Result<Option<Block::Header>, sp_blockchain::Error> {
			Ok(None)
		}

		fn info(&self) -> sc_client_api::blockchain::Info<Block> {
			sc_client_api::blockchain::Info {
				best_hash: Default::default(),
				best_number: Zero::zero(),
				finalized_hash: Default::default(),
				finalized_number: Zero::zero(),
				genesis_hash: Default::default(),
			}
		}

		fn status(
			&self,
			_id: BlockId<Block>,
		) -> std::result::Result<sc_client_api::blockchain::BlockStatus, sp_blockchain::Error> {
			Ok(sc_client_api::blockchain::BlockStatus::Unknown)
		}

		fn number(
			&self,
			_hash: Block::Hash,
		) -> std::result::Result<Option<NumberFor<Block>>, sp_blockchain::Error> {
			Ok(None)
		}

		fn hash(
			&self,
			_number: NumberFor<Block>,
		) -> std::result::Result<Option<Block::Hash>, sp_blockchain::Error> {
			Ok(None)
		}
	}

	struct RuntimeApi {
		authorities: Vec<AuthorityId>,
	}

	impl Core<Block> for RuntimeApi {
		fn Core_version_runtime_api_impl(
			&self,
			_: &BlockId<Block>,
			_: ExecutionContext,
			_: Option<()>,
			_: Vec<u8>,
		) -> std::result::Result<NativeOrEncoded<RuntimeVersion>, sp_blockchain::Error> {
			unimplemented!("Not required for testing!")
		}

		fn Core_execute_block_runtime_api_impl(
			&self,
			_: &BlockId<Block>,
			_: ExecutionContext,
			_: Option<(Block)>,
			_: Vec<u8>,
		) -> std::result::Result<NativeOrEncoded<()>, sp_blockchain::Error> {
			unimplemented!("Not required for testing!")
		}

		fn Core_initialize_block_runtime_api_impl(
			&self,
			_: &BlockId<Block>,
			_: ExecutionContext,
			_: Option<&<Block as BlockT>::Header>,
			_: Vec<u8>,
		) -> std::result::Result<NativeOrEncoded<()>, sp_blockchain::Error> {
			unimplemented!("Not required for testing!")
		}
	}

	impl ApiErrorExt for RuntimeApi {
		type Error = sp_blockchain::Error;
	}

	impl ApiExt<Block> for RuntimeApi {
		type StateBackend = client_api::StateBackendFor<test_client::Backend, Block>;

		fn map_api_result<F: FnOnce(&Self) -> std::result::Result<R, E>, R, E>(
			&self,
			_: F,
		) -> std::result::Result<R, E> {
			unimplemented!("Not required for testing!")
		}

		fn runtime_version_at(
			&self,
			_: &BlockId<Block>,
		) -> std::result::Result<RuntimeVersion, sp_blockchain::Error> {
			unimplemented!("Not required for testing!")
		}

		fn record_proof(&mut self) {
			unimplemented!("Not required for testing!")
		}

		fn extract_proof(&mut self) -> Option<StorageProof> {
			unimplemented!("Not required for testing!")
		}

		fn into_storage_changes<
			T: sp_api::ChangesTrieStorage<sp_api::HasherFor<Block>, sp_api::NumberFor<Block>>
		>(
			self,
			_: &Self::StateBackend,
			_: Option<&T>,
			_: <Block as sp_api::BlockT>::Hash,
		) -> std::result::Result<sp_api::StorageChanges<Self::StateBackend, Block>, String>
			where
				Self: Sized
		{
			unimplemented!("Not required for testing!")
		}
	}

	impl AuthorityDiscoveryApi<Block> for RuntimeApi {
		fn AuthorityDiscoveryApi_authorities_runtime_api_impl(
			&self,
			_: &BlockId<Block>,
			_: ExecutionContext,
			_: Option<()>,
			_: Vec<u8>,
		) -> std::result::Result<NativeOrEncoded<Vec<AuthorityId>>, sp_blockchain::Error> {
			return Ok(NativeOrEncoded::Native(self.authorities.clone()));
		}
	}

	#[derive(Default)]
	struct TestNetwork {
		// Whenever functions on `TestNetwork` are called, the function arguments are added to the
		// vectors below.
		pub put_value_call: Arc<Mutex<Vec<(libp2p::kad::record::Key, Vec<u8>)>>>,
		pub get_value_call: Arc<Mutex<Vec<libp2p::kad::record::Key>>>,
		pub set_priority_group_call: Arc<Mutex<Vec<(String, HashSet<libp2p::Multiaddr>)>>>,
	}

	impl NetworkProvider for TestNetwork {
		fn external_addresses(&self) -> Vec<libp2p::Multiaddr> {
			vec![]
		}
		fn local_peer_id(&self) -> libp2p::PeerId {
			libp2p::PeerId::random()
		}
		fn set_priority_group(
			&self,
			group_id: String,
			peers: HashSet<libp2p::Multiaddr>,
		) -> std::result::Result<(), String> {
			self.set_priority_group_call
				.lock()
				.unwrap()
				.push((group_id, peers));
			Ok(())
		}
		fn put_value(&self, key: libp2p::kad::record::Key, value: Vec<u8>) {
			self.put_value_call.lock().unwrap().push((key, value));
		}
		fn get_value(&self, key: &libp2p::kad::record::Key) {
			self.get_value_call.lock().unwrap().push(key.clone());
		}
	}

	#[test]
	fn publish_ext_addresses_puts_record_on_dht() {
		let (_dht_event_tx, dht_event_rx) = channel(1000);
		let network: Arc<TestNetwork> = Arc::new(Default::default());
		let key_store = KeyStore::new();
		let public = key_store.write()
			.sr25519_generate_new(key_types::AUTHORITY_DISCOVERY, None)
			.unwrap();
		let test_api = Arc::new(TestApi {authorities: vec![public.into()]});

		let mut authority_discovery = AuthorityDiscovery::new(
			test_api, network.clone(), vec![], key_store, dht_event_rx.boxed(),
		);

		authority_discovery.publish_ext_addresses().unwrap();

		// Expect authority discovery to put a new record onto the dht.
		assert_eq!(network.put_value_call.lock().unwrap().len(), 1);
	}

	#[test]
	fn request_addresses_of_others_triggers_dht_get_query() {
		let _ = ::env_logger::try_init();
		let (_dht_event_tx, dht_event_rx) = channel(1000);

		// Generate authority keys
		let authority_1_key_pair = AuthorityPair::from_seed_slice(&[1; 32]).unwrap();
		let authority_2_key_pair = AuthorityPair::from_seed_slice(&[2; 32]).unwrap();

		let test_api = Arc::new(TestApi {
			authorities: vec![authority_1_key_pair.public(), authority_2_key_pair.public()],
		});

		let network: Arc<TestNetwork> = Arc::new(Default::default());
		let key_store = KeyStore::new();

		let mut authority_discovery = AuthorityDiscovery::new(
			test_api, network.clone(), vec![], key_store, dht_event_rx.boxed(),
		);

		authority_discovery.request_addresses_of_others().unwrap();

		// Expect authority discovery to request new records from the dht.
		assert_eq!(network.get_value_call.lock().unwrap().len(), 2);
	}

	#[test]
	fn handle_dht_events_with_value_found_should_call_set_priority_group() {
		let _ = ::env_logger::try_init();
		// Create authority discovery.

		let (mut dht_event_tx, dht_event_rx) = channel(1000);
		let key_pair = AuthorityPair::from_seed_slice(&[1; 32]).unwrap();
		let test_api = Arc::new(TestApi {authorities: vec![key_pair.public()]});
		let network: Arc<TestNetwork> = Arc::new(Default::default());
		let key_store = KeyStore::new();

		let mut authority_discovery = AuthorityDiscovery::new(
			test_api, network.clone(), vec![], key_store, dht_event_rx.boxed(),
		);

		// Create sample dht event.

		let authority_id_1 = hash_authority_id(key_pair.public().as_ref()).unwrap();
		let address_1: libp2p::Multiaddr = "/ip6/2001:db8::".parse().unwrap();

		let mut serialized_addresses = vec![];
		schema::AuthorityAddresses {
			addresses: vec![address_1.to_vec()],
		}
		.encode(&mut serialized_addresses)
		.unwrap();

		let signature = key_pair.sign(serialized_addresses.as_ref()).encode();
		let mut signed_addresses = vec![];
		schema::SignedAuthorityAddresses {
			addresses: serialized_addresses,
			signature: signature,
		}
		.encode(&mut signed_addresses)
		.unwrap();

		let dht_event = sc_network::DhtEvent::ValueFound(vec![(authority_id_1, signed_addresses)]);
		dht_event_tx.try_send(dht_event).unwrap();

		// Make authority discovery handle the event.
		let f = |cx: &mut Context<'_>| -> Poll<()> {
			authority_discovery.handle_dht_events(cx).unwrap();

			// Expect authority discovery to set the priority set.
			assert_eq!(network.set_priority_group_call.lock().unwrap().len(), 1);

			assert_eq!(
				network.set_priority_group_call.lock().unwrap()[0],
				(
					"authorities".to_string(),
					HashSet::from_iter(vec![address_1.clone()].into_iter())
				)
			);

			Poll::Ready(())
		};

		let _ = block_on(poll_fn(f));
	}
}<|MERGE_RESOLUTION|>--- conflicted
+++ resolved
@@ -552,16 +552,10 @@
 	use futures::channel::mpsc::channel;
 	use futures::executor::block_on;
 	use futures::future::poll_fn;
-<<<<<<< HEAD
-	use primitives::{ExecutionContext, NativeOrEncoded, testing::KeyStore};
+	use sp_core::{ExecutionContext, NativeOrEncoded, testing::KeyStore};
 	use sp_runtime::traits::{Zero, NumberFor};
-=======
-	use sp_core::{ExecutionContext, NativeOrEncoded, testing::KeyStore};
-	use sp_runtime::traits::Zero;
-	use sp_runtime::traits::{ApiRef, Block as BlockT, NumberFor, ProvideRuntimeApi};
->>>>>>> 40a16efe
 	use std::sync::{Arc, Mutex};
-	use test_client::runtime::Block;
+	use substrate_test_runtime_client::runtime::Block;
 
 	#[test]
 	fn interval_at_with_start_now() {
@@ -721,7 +715,10 @@
 	}
 
 	impl ApiExt<Block> for RuntimeApi {
-		type StateBackend = client_api::StateBackendFor<test_client::Backend, Block>;
+		type StateBackend = sc_client_api::StateBackendFor<
+			substrate_test_runtime_client::Backend,
+			Block
+		>;
 
 		fn map_api_result<F: FnOnce(&Self) -> std::result::Result<R, E>, R, E>(
 			&self,
