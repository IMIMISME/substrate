[package]
name = "sc-authority-discovery"
version = "2.0.0"
authors = ["Parity Technologies <admin@parity.io>"]
edition = "2018"
build = "build.rs"

[build-dependencies]
prost-build = "0.5.0"

[dependencies]
sp-authority-discovery = { version = "2.0.0", path = "../../primitives/authority-discovery" }
bytes = "0.4.12"
sc-client-api = { version = "2.0.0", path = "../api" }
codec = { package = "parity-scale-codec", default-features = false, version = "1.0.3" }
derive_more = "0.99.2"
futures = "0.3.1"
futures-timer = "2.0"
sc-keystore = { version = "2.0.0", path = "../keystore" }
libp2p = { version = "0.13.0", default-features = false, features = ["secp256k1", "libp2p-websocket"] }
log = "0.4.8"
sc-network = { version = "0.8", path = "../network" }
sp-core = { version = "2.0.0", path = "../../primitives/core" }
sp-blockchain = { version = "2.0.0", path = "../../primitives/blockchain" }
prost = "0.5.0"
serde_json = "1.0.41"
<<<<<<< HEAD
sp-runtime = { path = "../../primitives/runtime" }
sp-api = { path = "../../primitives/api" }
=======
sp-runtime = { version = "2.0.0", path = "../../primitives/runtime" }
>>>>>>> a8ea665d

[dev-dependencies]
env_logger = "0.7.0"
parking_lot = "0.9.0"
<<<<<<< HEAD
sc-peerset = { path = "../peerset" }
sp-test-primitives = { path = "../../primitives/test-primitives" }
substrate-test-runtime-client = { path = "../../test-utils/runtime/client"}
=======
sc-peerset = { version = "2.0.0", path = "../peerset" }
sp-test-primitives = { version = "2.0.0", path = "../../primitives/test-primitives" }
sp-api = { version = "2.0.0", path = "../../primitives/api" }
>>>>>>> a8ea665d
<|MERGE_RESOLUTION|>--- conflicted
+++ resolved
@@ -24,22 +24,12 @@
 sp-blockchain = { version = "2.0.0", path = "../../primitives/blockchain" }
 prost = "0.5.0"
 serde_json = "1.0.41"
-<<<<<<< HEAD
-sp-runtime = { path = "../../primitives/runtime" }
-sp-api = { path = "../../primitives/api" }
-=======
 sp-runtime = { version = "2.0.0", path = "../../primitives/runtime" }
->>>>>>> a8ea665d
+sp-api = { version = "2.0.0", path = "../../primitives/api" }
 
 [dev-dependencies]
 env_logger = "0.7.0"
 parking_lot = "0.9.0"
-<<<<<<< HEAD
-sc-peerset = { path = "../peerset" }
-sp-test-primitives = { path = "../../primitives/test-primitives" }
-substrate-test-runtime-client = { path = "../../test-utils/runtime/client"}
-=======
 sc-peerset = { version = "2.0.0", path = "../peerset" }
 sp-test-primitives = { version = "2.0.0", path = "../../primitives/test-primitives" }
-sp-api = { version = "2.0.0", path = "../../primitives/api" }
->>>>>>> a8ea665d
+substrate-test-runtime-client = { version = "2.0.0", path = "../../test-utils/runtime/client"}