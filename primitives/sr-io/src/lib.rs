// Copyright 2017-2019 Parity Technologies (UK) Ltd.
// This file is part of Substrate.

// Substrate is free software: you can redistribute it and/or modify
// it under the terms of the GNU General Public License as published by
// the Free Software Foundation, either version 3 of the License, or
// (at your option) any later version.

// Substrate is distributed in the hope that it will be useful,
// but WITHOUT ANY WARRANTY; without even the implied warranty of
// MERCHANTABILITY or FITNESS FOR A PARTICULAR PURPOSE.  See the
// GNU General Public License for more details.

// You should have received a copy of the GNU General Public License
// along with Substrate.  If not, see <http://www.gnu.org/licenses/>.

//! This is part of the Substrate runtime.

#![warn(missing_docs)]

#![cfg_attr(not(feature = "std"), no_std)]
#![cfg_attr(not(feature = "std"), feature(lang_items))]
#![cfg_attr(not(feature = "std"), feature(alloc_error_handler))]
#![cfg_attr(not(feature = "std"), feature(core_intrinsics))]

#![cfg_attr(feature = "std",
   doc = "Substrate runtime standard library as compiled when linked with Rust's standard library.")]
#![cfg_attr(not(feature = "std"),
   doc = "Substrate's runtime standard library as compiled without Rust's standard library.")]

use rstd::vec::Vec;

#[cfg(feature = "std")]
use rstd::ops::Deref;

#[cfg(feature = "std")]
use primitives::{
	crypto::Pair,
	traits::KeystoreExt,
	offchain::{OffchainExt, TransactionPoolExt},
	hexdisplay::HexDisplay,
	storage::ChildStorageKey,
};

use primitives::{
	crypto::KeyTypeId, ed25519, sr25519, H256, LogLevel,
	offchain::{
		Timestamp, HttpRequestId, HttpRequestStatus, HttpError, StorageKind, OpaqueNetworkState,
	},
};

#[cfg(feature = "std")]
use ::trie::{TrieConfiguration, trie_types::Layout};

use runtime_interface::{runtime_interface, Pointer};

use codec::{Encode, Decode};

#[cfg(feature = "std")]
use externalities::{ExternalitiesExt, Externalities};

/// Error verifying ECDSA signature
#[derive(Encode, Decode)]
pub enum EcdsaVerifyError {
	/// Incorrect value of R or S
	BadRS,
	/// Incorrect value of V
	BadV,
	/// Invalid signature
	BadSignature,
}

/// Returns a `ChildStorageKey` if the given `storage_key` slice is a valid storage
/// key or panics otherwise.
///
/// Panicking here is aligned with what the `without_std` environment would do
/// in the case of an invalid child storage key.
#[cfg(feature = "std")]
fn child_storage_key_or_panic(storage_key: &[u8]) -> ChildStorageKey {
	match ChildStorageKey::from_slice(storage_key) {
		Some(storage_key) => storage_key,
		None => panic!("child storage key is invalid"),
	}
}

/// Interface for accessing the storage from within the runtime.
#[runtime_interface]
pub trait Storage {
	/// Returns the data for `key` in the storage or `None` if the key can not be found.
	fn get(&self, key: &[u8]) -> Option<Vec<u8>> {
		self.storage(key).map(|s| s.to_vec())
	}

	/// Returns the data for `key` in the child storage or `None` if the key can not be found.
	fn child_get(&self, child_storage_key: &[u8], key: &[u8]) -> Option<Vec<u8>> {
		let storage_key = child_storage_key_or_panic(child_storage_key);
		self.child_storage(storage_key, key).map(|s| s.to_vec())
	}

	/// Get `key` from storage, placing the value into `value_out` and return the number of
	/// bytes that the entry in storage has beyond the offset or `None` if the storage entry
	/// doesn't exist at all.
	/// If `value_out` length is smaller than the returned length, only `value_out` length bytes
	/// are copied into `value_out`.
	fn read(&self, key: &[u8], value_out: &mut [u8], value_offset: u32) -> Option<u32> {
		self.storage(key).map(|value| {
			let value_offset = value_offset as usize;
			let data = &value[value_offset.min(value.len())..];
			let written = std::cmp::min(data.len(), value_out.len());
			value_out[..written].copy_from_slice(&data[..written]);
			value.len() as u32
		})
	}

	/// Get `key` from child storage, placing the value into `value_out` and return the number
	/// of bytes that the entry in storage has beyond the offset or `None` if the storage entry
	/// doesn't exist at all.
	/// If `value_out` length is smaller than the returned length, only `value_out` length bytes
	/// are copied into `value_out`.
	fn child_read(
		&self,
		child_storage_key: &[u8],
		key: &[u8],
		value_out: &mut [u8],
		value_offset: u32,
	) -> Option<u32> {
		let storage_key = child_storage_key_or_panic(child_storage_key);
		self.child_storage(storage_key, key)
			.map(|value| {
				let value_offset = value_offset as usize;
				let data = &value[value_offset.min(value.len())..];
				let written = std::cmp::min(data.len(), value_out.len());
				value_out[..written].copy_from_slice(&data[..written]);
				value.len() as u32
			})
	}

	/// Set `key` to `value` in the storage.
	fn set(&mut self, key: &[u8], value: &[u8]) {
		self.set_storage(key.to_vec(), value.to_vec());
	}

	/// Set `key` to `value` in the child storage denoted by `child_storage_key`.
	fn child_set(&mut self, child_storage_key: &[u8], key: &[u8], value: &[u8]) {
		let storage_key = child_storage_key_or_panic(child_storage_key);
		self.set_child_storage(storage_key, key.to_vec(), value.to_vec());
	}

	/// Clear the storage of the given `key` and its value.
	fn clear(&mut self, key: &[u8]) {
		self.clear_storage(key)
	}

	/// Clear the given child storage of the given `key` and its value.
	fn child_clear(&mut self, child_storage_key: &[u8], key: &[u8]) {
		let storage_key = child_storage_key_or_panic(child_storage_key);
		self.clear_child_storage(storage_key, key);
	}

	/// Clear an entire child storage.
	fn child_storage_kill(&mut self, child_storage_key: &[u8]) {
		let storage_key = child_storage_key_or_panic(child_storage_key);
		self.kill_child_storage(storage_key);
	}

	/// Check whether the given `key` exists in storage.
	fn exists(&self, key: &[u8]) -> bool {
		self.exists_storage(key)
	}

	/// Check whether the given `key` exists in storage.
	fn child_exists(&self, child_storage_key: &[u8], key: &[u8]) -> bool {
		let storage_key = child_storage_key_or_panic(child_storage_key);
		self.exists_child_storage(storage_key, key)
	}

	/// Clear the storage of each key-value pair where the key starts with the given `prefix`.
	fn clear_prefix(&mut self, prefix: &[u8]) {
		Externalities::clear_prefix(*self, prefix)
	}

	/// Clear the child storage of each key-value pair where the key starts with the given `prefix`.
	fn child_clear_prefix(&mut self, child_storage_key: &[u8], prefix: &[u8]) {
		let storage_key = child_storage_key_or_panic(child_storage_key);
		self.clear_child_prefix(storage_key, prefix);
	}

	/// "Commit" all existing operations and compute the resulting storage root.
	///
	/// The hashing algorithm is defined by the `Block`.
	///
	/// Returns the SCALE encoded hash.
	fn root(&mut self) -> Vec<u8> {
		self.storage_root()
	}

	/// "Commit" all existing operations and compute the resulting child storage root.
	///
	/// The hashing algorithm is defined by the `Block`.
	///
	/// Returns the SCALE encoded hash.
	fn child_root(&mut self, child_storage_key: &[u8]) -> Vec<u8> {
		let storage_key = child_storage_key_or_panic(child_storage_key);
		self.child_storage_root(storage_key)
	}

	/// "Commit" all existing operations and get the resulting storage change root.
<<<<<<< HEAD
	fn changes_root(&mut self, parent_hash: [u8; 32]) -> Option<H256> {
		self.storage_changes_root(parent_hash.into())
			.expect("Invalid `parent_hash` given to `changes_root`.")
=======
	/// `parent_hash` is a SCALE encoded hash.
	///
	/// The hashing algorithm is defined by the `Block`.
	///
	/// Returns an `Option` that holds the SCALE encoded hash.
	fn changes_root(&mut self, parent_hash: &[u8]) -> Option<Vec<u8>> {
		self.storage_changes_root(parent_hash).ok().and_then(|h| h)
>>>>>>> c837c8d9
	}
}

/// Interface that provides trie related functionality.
#[runtime_interface]
pub trait Trie {
	/// A trie root formed from the iterated items.
	fn blake2_256_root(input: Vec<(Vec<u8>, Vec<u8>)>) -> H256 {
		Layout::<primitives::Blake2Hasher>::trie_root(input)
	}

	/// A trie root formed from the enumerated items.
	fn blake2_256_ordered_root(input: Vec<Vec<u8>>) -> H256 {
		Layout::<primitives::Blake2Hasher>::ordered_trie_root(input)
	}
}

/// Interface that provides miscellaneous functions for communicating between the runtime and the node.
#[runtime_interface]
pub trait Misc {
	/// The current relay chain identifier.
	fn chain_id(&self) -> u64 {
		externalities::Externalities::chain_id(*self)
	}

	/// Print a number.
	fn print_num(val: u64) {
		log::debug!(target: "runtime", "{}", val);
	}

	/// Print any valid `utf8` buffer.
	fn print_utf8(utf8: &[u8]) {
		if let Ok(data) = std::str::from_utf8(utf8) {
			log::debug!(target: "runtime", "{}", data)
		}
	}

	/// Print any `u8` slice as hex.
	fn print_hex(data: &[u8]) {
		log::debug!(target: "runtime", "{}", HexDisplay::from(&data));
	}
}

/// Interfaces for working with crypto related types from within the runtime.
#[runtime_interface]
pub trait Crypto {
	/// Returns all `ed25519` public keys for the given key id from the keystore.
	fn ed25519_public_keys(&mut self, id: KeyTypeId) -> Vec<ed25519::Public> {
		self.extension::<KeystoreExt>()
			.expect("No `keystore` associated for the current context!")
			.read()
			.ed25519_public_keys(id)
	}

	/// Generate an `ed22519` key for the given key type using an optional `seed` and
	/// store it in the keystore.
	///
	/// The `seed` needs to be a valid utf8.
	///
	/// Returns the public key.
	fn ed25519_generate(&mut self, id: KeyTypeId, seed: Option<Vec<u8>>) -> ed25519::Public {
		let seed = seed.as_ref().map(|s| std::str::from_utf8(&s).expect("Seed is valid utf8!"));
		self.extension::<KeystoreExt>()
			.expect("No `keystore` associated for the current context!")
			.write()
			.ed25519_generate_new(id, seed)
			.expect("`ed25519_generate` failed")
	}

	/// Sign the given `msg` with the `ed25519` key that corresponds to the given public key and
	/// key type in the keystore.
	///
	/// Returns the signature.
	fn ed25519_sign(
		&mut self,
		id: KeyTypeId,
		pub_key: &ed25519::Public,
		msg: &[u8],
	) -> Option<ed25519::Signature> {
		self.extension::<KeystoreExt>()
			.expect("No `keystore` associated for the current context!")
			.read()
			.ed25519_key_pair(id, &pub_key)
			.map(|k| k.sign(msg))
	}

	/// Verify an `ed25519` signature.
	///
	/// Returns `true` when the verification in successful.
	fn ed25519_verify(
		&self,
		sig: &ed25519::Signature,
		msg: &[u8],
		pub_key: &ed25519::Public,
	) -> bool {
		ed25519::Pair::verify(sig, msg, pub_key)
	}

	/// Returns all `sr25519` public keys for the given key id from the keystore.
	fn sr25519_public_keys(&mut self, id: KeyTypeId) -> Vec<sr25519::Public> {
		self.extension::<KeystoreExt>()
			.expect("No `keystore` associated for the current context!")
			.read()
			.sr25519_public_keys(id)
	}

	/// Generate an `sr22519` key for the given key type using an optional seed and
	/// store it in the keystore.
	///
	/// The `seed` needs to be a valid utf8.
	///
	/// Returns the public key.
	fn sr25519_generate(&mut self, id: KeyTypeId, seed: Option<Vec<u8>>) -> sr25519::Public {
		let seed = seed.as_ref().map(|s| std::str::from_utf8(&s).expect("Seed is valid utf8!"));
		self.extension::<KeystoreExt>()
			.expect("No `keystore` associated for the current context!")
			.write()
			.sr25519_generate_new(id, seed)
			.expect("`sr25519_generate` failed")
	}

	/// Sign the given `msg` with the `sr25519` key that corresponds to the given public key and
	/// key type in the keystore.
	///
	/// Returns the signature.
	fn sr25519_sign(
		&mut self,
		id: KeyTypeId,
		pub_key: &sr25519::Public,
		msg: &[u8],
	) -> Option<sr25519::Signature> {
		self.extension::<KeystoreExt>()
			.expect("No `keystore` associated for the current context!")
			.read()
			.sr25519_key_pair(id, &pub_key)
			.map(|k| k.sign(msg))
	}

	/// Verify an `sr25519` signature.
	///
	/// Returns `true` when the verification in successful.
	fn sr25519_verify(sig: &sr25519::Signature, msg: &[u8], pubkey: &sr25519::Public) -> bool {
		sr25519::Pair::verify(sig, msg, pubkey)
	}

	/// Verify and recover a SECP256k1 ECDSA signature.
	/// - `sig` is passed in RSV format. V should be either 0/1 or 27/28.
	/// Returns `Err` if the signature is bad, otherwise the 64-byte pubkey
	/// (doesn't include the 0x04 prefix).
	fn secp256k1_ecdsa_recover(
		sig: &[u8; 65],
		msg: &[u8; 32],
	) -> Result<[u8; 64], EcdsaVerifyError> {
		let rs = secp256k1::Signature::parse_slice(&sig[0..64])
			.map_err(|_| EcdsaVerifyError::BadRS)?;
		let v = secp256k1::RecoveryId::parse(if sig[64] > 26 { sig[64] - 27 } else { sig[64] } as u8)
			.map_err(|_| EcdsaVerifyError::BadV)?;
		let pubkey = secp256k1::recover(&secp256k1::Message::parse(msg), &rs, &v)
			.map_err(|_| EcdsaVerifyError::BadSignature)?;
		let mut res = [0u8; 64];
		res.copy_from_slice(&pubkey.serialize()[1..65]);
		Ok(res)
	}

	/// Verify and recover a SECP256k1 ECDSA signature.
	/// - `sig` is passed in RSV format. V should be either 0/1 or 27/28.
	/// - returns `Err` if the signature is bad, otherwise the 33-byte compressed pubkey.
	fn secp256k1_ecdsa_recover_compressed(
		sig: &[u8; 65],
		msg: &[u8; 32],
	) -> Result<[u8; 33], EcdsaVerifyError> {
		let rs = secp256k1::Signature::parse_slice(&sig[0..64])
			.map_err(|_| EcdsaVerifyError::BadRS)?;
		let v = secp256k1::RecoveryId::parse(if sig[64] > 26 { sig[64] - 27 } else { sig[64] } as u8)
			.map_err(|_| EcdsaVerifyError::BadV)?;
		let pubkey = secp256k1::recover(&secp256k1::Message::parse(msg), &rs, &v)
			.map_err(|_| EcdsaVerifyError::BadSignature)?;
		Ok(pubkey.serialize_compressed())
	}
}

/// Interface that provides functions for hashing with different algorithms.
#[runtime_interface]
pub trait Hashing {
	/// Conduct a 256-bit Keccak hash.
	fn keccak_256(data: &[u8]) -> [u8; 32] {
		primitives::hashing::keccak_256(data)
	}

	/// Conduct a 256-bit Sha2 hash.
	fn sha2_256(data: &[u8]) -> [u8; 32] {
		primitives::hashing::sha2_256(data)
	}

	/// Conduct a 128-bit Blake2 hash.
	fn blake2_128(data: &[u8]) -> [u8; 16] {
		primitives::hashing::blake2_128(data)
	}

	/// Conduct a 256-bit Blake2 hash.
	fn blake2_256(data: &[u8]) -> [u8; 32] {
		primitives::hashing::blake2_256(data)
	}

	/// Conduct four XX hashes to give a 256-bit result.
	fn twox_256(data: &[u8]) -> [u8; 32] {
		primitives::hashing::twox_256(data)
	}

	/// Conduct two XX hashes to give a 128-bit result.
	fn twox_128(data: &[u8]) -> [u8; 16] {
		primitives::hashing::twox_128(data)
	}

	/// Conduct two XX hashes to give a 64-bit result.
	fn twox_64(data: &[u8]) -> [u8; 8] {
		primitives::hashing::twox_64(data)
	}
}

/// Interface that provides functions to access the offchain functionality.
#[runtime_interface]
pub trait Offchain {
	/// Returns if the local node is a potential validator.
	///
	/// Even if this function returns `true`, it does not mean that any keys are configured
	/// and that the validator is registered in the chain.
	fn is_validator(&mut self) -> bool {
		self.extension::<OffchainExt>()
			.expect("is_validator can be called only in the offchain worker context")
			.is_validator()
	}

	/// Submit an encoded transaction to the pool.
	///
	/// The transaction will end up in the pool.
	fn submit_transaction(&mut self, data: Vec<u8>) -> Result<(), ()> {
		self.extension::<TransactionPoolExt>()
			.expect("submit_transaction can be called only in the offchain call context with
				TransactionPool capabilities enabled")
			.submit_transaction(data)
	}

	/// Returns information about the local node's network state.
	fn network_state(&mut self) -> Result<OpaqueNetworkState, ()> {
		self.extension::<OffchainExt>()
			.expect("network_state can be called only in the offchain worker context")
			.network_state()
	}

	/// Returns current UNIX timestamp (in millis)
	fn timestamp(&mut self) -> Timestamp {
		self.extension::<OffchainExt>()
			.expect("timestamp can be called only in the offchain worker context")
			.timestamp()
	}

	/// Pause the execution until `deadline` is reached.
	fn sleep_until(&mut self, deadline: Timestamp) {
		self.extension::<OffchainExt>()
			.expect("sleep_until can be called only in the offchain worker context")
			.sleep_until(deadline)
	}

	/// Returns a random seed.
	///
	/// This is a trully random non deterministic seed generated by host environment.
	/// Obviously fine in the off-chain worker context.
	fn random_seed(&mut self) -> [u8; 32] {
		self.extension::<OffchainExt>()
			.expect("random_seed can be called only in the offchain worker context")
			.random_seed()
	}

	/// Sets a value in the local storage.
	///
	/// Note this storage is not part of the consensus, it's only accessible by
	/// offchain worker tasks running on the same machine. It IS persisted between runs.
	fn local_storage_set(&mut self, kind: StorageKind, key: &[u8], value: &[u8]) {
		self.extension::<OffchainExt>()
			.expect("random_seed can be called only in the offchain worker context")
			.local_storage_set(kind, key, value)
	}

	/// Sets a value in the local storage if it matches current value.
	///
	/// Since multiple offchain workers may be running concurrently, to prevent
	/// data races use CAS to coordinate between them.
	///
	/// Returns `true` if the value has been set, `false` otherwise.
	///
	/// Note this storage is not part of the consensus, it's only accessible by
	/// offchain worker tasks running on the same machine. It IS persisted between runs.
	fn local_storage_compare_and_set(
		&mut self,
		kind: StorageKind,
		key: &[u8],
		old_value: Option<Vec<u8>>,
		new_value: &[u8],
	) -> bool {
		self.extension::<OffchainExt>()
			.expect("random_seed can be called only in the offchain worker context")
			.local_storage_compare_and_set(kind, key, old_value.as_ref().map(|v| v.deref()), new_value)
	}

	/// Gets a value from the local storage.
	///
	/// If the value does not exist in the storage `None` will be returned.
	/// Note this storage is not part of the consensus, it's only accessible by
	/// offchain worker tasks running on the same machine. It IS persisted between runs.
	fn local_storage_get(&mut self, kind: StorageKind, key: &[u8]) -> Option<Vec<u8>> {
		self.extension::<OffchainExt>()
			.expect("random_seed can be called only in the offchain worker context")
			.local_storage_get(kind, key)
	}

	/// Initiates a http request given HTTP verb and the URL.
	///
	/// Meta is a future-reserved field containing additional, parity-scale-codec encoded parameters.
	/// Returns the id of newly started request.
	fn http_request_start(
		&mut self,
		method: &str,
		uri: &str,
		meta: &[u8],
	) -> Result<HttpRequestId, ()> {
		self.extension::<OffchainExt>()
			.expect("random_seed can be called only in the offchain worker context")
			.http_request_start(method, uri, meta)
	}

	/// Append header to the request.
	fn http_request_add_header(
		&mut self,
		request_id: HttpRequestId,
		name: &str,
		value: &str,
	) -> Result<(), ()> {
		self.extension::<OffchainExt>()
			.expect("random_seed can be called only in the offchain worker context")
			.http_request_add_header(request_id, name, value)
	}

	/// Write a chunk of request body.
	///
	/// Writing an empty chunks finalizes the request.
	/// Passing `None` as deadline blocks forever.
	///
	/// Returns an error in case deadline is reached or the chunk couldn't be written.
	fn http_request_write_body(
		&mut self,
		request_id: HttpRequestId,
		chunk: &[u8],
		deadline: Option<Timestamp>,
	) -> Result<(), HttpError> {
		self.extension::<OffchainExt>()
			.expect("random_seed can be called only in the offchain worker context")
			.http_request_write_body(request_id, chunk, deadline)
	}

	/// Block and wait for the responses for given requests.
	///
	/// Returns a vector of request statuses (the len is the same as ids).
	/// Note that if deadline is not provided the method will block indefinitely,
	/// otherwise unready responses will produce `DeadlineReached` status.
	///
	/// Passing `None` as deadline blocks forever.
	fn http_response_wait(
		&mut self,
		ids: &[HttpRequestId],
		deadline: Option<Timestamp>,
	) -> Vec<HttpRequestStatus> {
		self.extension::<OffchainExt>()
			.expect("random_seed can be called only in the offchain worker context")
			.http_response_wait(ids, deadline)
	}

	/// Read all response headers.
	///
	/// Returns a vector of pairs `(HeaderKey, HeaderValue)`.
	/// NOTE response headers have to be read before response body.
	fn http_response_headers(&mut self, request_id: HttpRequestId) -> Vec<(Vec<u8>, Vec<u8>)> {
		self.extension::<OffchainExt>()
			.expect("random_seed can be called only in the offchain worker context")
			.http_response_headers(request_id)
	}

	/// Read a chunk of body response to given buffer.
	///
	/// Returns the number of bytes written or an error in case a deadline
	/// is reached or server closed the connection.
	/// If `0` is returned it means that the response has been fully consumed
	/// and the `request_id` is now invalid.
	/// NOTE this implies that response headers must be read before draining the body.
	/// Passing `None` as a deadline blocks forever.
	fn http_response_read_body(
		&mut self,
		request_id: HttpRequestId,
		buffer: &mut [u8],
		deadline: Option<Timestamp>,
	) -> Result<u32, HttpError> {
		self.extension::<OffchainExt>()
			.expect("random_seed can be called only in the offchain worker context")
			.http_response_read_body(request_id, buffer, deadline)
			.map(|r| r as u32)
	}
}

/// Wasm only interface that provides functions for calling into the allocator.
#[runtime_interface(wasm_only)]
trait Allocator {
	/// Malloc the given number of bytes and return the pointer to the allocated memory location.
	fn malloc(&mut self, size: u32) -> Pointer<u8> {
		self.allocate_memory(size).expect("Failed to allocate memory")
	}

	/// Free the given pointer.
	fn free(&mut self, ptr: Pointer<u8>) {
		self.deallocate_memory(ptr).expect("Failed to deallocate memory")
	}
}

/// Interface that provides functions for logging from within the runtime.
#[runtime_interface]
pub trait Logging {
	/// Request to print a log message on the host.
	///
	/// Note that this will be only displayed if the host is enabled to display log messages with
	/// given level and target.
	///
	/// Instead of using directly, prefer setting up `RuntimeLogger` and using `log` macros.
	fn log(level: LogLevel, target: &str, message: &[u8]) {
		if let Ok(message) = std::str::from_utf8(message) {
			log::log!(
				target: target,
				log::Level::from(level),
				"{}",
				message,
			)
		}
	}
}

/// Wasm-only interface that provides functions for interacting with the sandbox.
#[runtime_interface(wasm_only)]
pub trait Sandbox {
	/// Instantiate a new sandbox instance with the given `wasm_code`.
	fn instantiate(
		&mut self,
		dispatch_thunk: u32,
		wasm_code: &[u8],
		env_def: &[u8],
		state_ptr: Pointer<u8>,
	) -> u32 {
		self.sandbox()
			.instance_new(dispatch_thunk, wasm_code, env_def, state_ptr.into())
			.expect("Failed to instantiate a new sandbox")
	}

	/// Invoke `function` in the sandbox with `sandbox_idx`.
	fn invoke(
		&mut self,
		instance_idx: u32,
		function: &str,
		args: &[u8],
		return_val_ptr: Pointer<u8>,
		return_val_len: u32,
		state_ptr: Pointer<u8>,
	) -> u32 {
		self.sandbox().invoke(
			instance_idx,
			&function,
			&args,
			return_val_ptr,
			return_val_len,
			state_ptr.into(),
		).expect("Failed to invoke function with sandbox")
	}

	/// Create a new memory instance with the given `initial` and `maximum` size.
	fn memory_new(&mut self, initial: u32, maximum: u32) -> u32 {
		self.sandbox()
			.memory_new(initial, maximum)
			.expect("Failed to create new memory with sandbox")
	}

	/// Get the memory starting at `offset` from the instance with `memory_idx` into the buffer.
	fn memory_get(
		&mut self,
		memory_idx: u32,
		offset: u32,
		buf_ptr: Pointer<u8>,
		buf_len: u32,
	) -> u32 {
		self.sandbox()
			.memory_get(memory_idx, offset, buf_ptr, buf_len)
			.expect("Failed to get memory with sandbox")
	}

	/// Set the memory in the given `memory_idx` to the given value at `offset`.
	fn memory_set(
		&mut self,
		memory_idx: u32,
		offset: u32,
		val_ptr: Pointer<u8>,
		val_len: u32,
	) -> u32 {
		self.sandbox()
			.memory_set(memory_idx, offset, val_ptr, val_len)
			.expect("Failed to set memory with sandbox")
	}

	/// Teardown the memory instance with the given `memory_idx`.
	fn memory_teardown(&mut self, memory_idx: u32) {
		self.sandbox().memory_teardown(memory_idx).expect("Failed to teardown memory with sandbox")
	}

	/// Teardown the sandbox instance with the given `instance_idx`.
	fn instance_teardown(&mut self, instance_idx: u32) {
		self.sandbox().instance_teardown(instance_idx).expect("Failed to teardown sandbox instance")
	}
}

/// Allocator used by Substrate when executing the Wasm runtime.
#[cfg(not(feature = "std"))]
struct WasmAllocator;

#[cfg(all(not(feature = "disable_global_allocator"), not(feature = "std")))]
#[global_allocator]
static ALLOCATOR: WasmAllocator = WasmAllocator;

#[cfg(not(feature = "std"))]
mod allocator_impl {
	use super::*;
	use core::alloc::{GlobalAlloc, Layout};

	unsafe impl GlobalAlloc for WasmAllocator {
		unsafe fn alloc(&self, layout: Layout) -> *mut u8 {
			allocator::malloc(layout.size() as u32)
		}

		unsafe fn dealloc(&self, ptr: *mut u8, _: Layout) {
			allocator::free(ptr)
		}
	}
}

#[cfg(all(not(feature = "disable_panic_handler"), not(feature = "std")))]
#[panic_handler]
#[no_mangle]
pub fn panic(info: &core::panic::PanicInfo) -> ! {
	unsafe {
		let message = rstd::alloc::format!("{}", info);
		logging::log(LogLevel::Error, "runtime", message.as_bytes());
		core::intrinsics::abort()
	}
}

#[cfg(all(not(feature = "disable_oom"), not(feature = "std")))]
#[alloc_error_handler]
pub extern fn oom(_: core::alloc::Layout) -> ! {
	unsafe {
		logging::log(LogLevel::Error, "runtime", b"Runtime memory exhausted. Aborting");
		core::intrinsics::abort();
	}
}

/// Type alias for Externalities implementation used in tests.
#[cfg(feature = "std")]
pub type TestExternalities = sp_state_machine::TestExternalities<primitives::Blake2Hasher, u64>;

/// The host functions Substrate provides for the Wasm runtime environment.
///
/// All these host functions will be callable from inside the Wasm environment.
#[cfg(feature = "std")]
pub type SubstrateHostFunctions = (
	storage::HostFunctions,
	misc::HostFunctions,
	offchain::HostFunctions,
	crypto::HostFunctions,
	hashing::HostFunctions,
	allocator::HostFunctions,
	logging::HostFunctions,
	sandbox::HostFunctions,
	crate::trie::HostFunctions,
);

#[cfg(test)]
mod tests {
	use super::*;
	use primitives::map;
	use sp_state_machine::BasicExternalities;

	#[test]
	fn storage_works() {
		let mut t = BasicExternalities::default();
		t.execute_with(|| {
			assert_eq!(storage::get(b"hello"), None);
			storage::set(b"hello", b"world");
			assert_eq!(storage::get(b"hello"), Some(b"world".to_vec()));
			assert_eq!(storage::get(b"foo"), None);
			storage::set(b"foo", &[1, 2, 3][..]);
		});

		t = BasicExternalities::new(map![b"foo".to_vec() => b"bar".to_vec()], map![]);

		t.execute_with(|| {
			assert_eq!(storage::get(b"hello"), None);
			assert_eq!(storage::get(b"foo"), Some(b"bar".to_vec()));
		});
	}

	#[test]
	fn read_storage_works() {
		let mut t = BasicExternalities::new(
			map![b":test".to_vec() => b"\x0b\0\0\0Hello world".to_vec()],
			map![],
		);

		t.execute_with(|| {
			let mut v = [0u8; 4];
			assert!(storage::read(b":test", &mut v[..], 0).unwrap() >= 4);
			assert_eq!(v, [11u8, 0, 0, 0]);
			let mut w = [0u8; 11];
			assert!(storage::read(b":test", &mut w[..], 4).unwrap() >= 11);
			assert_eq!(&w, b"Hello world");
		});
	}

	#[test]
	fn clear_prefix_works() {
		let mut t = BasicExternalities::new(
			map![
				b":a".to_vec() => b"\x0b\0\0\0Hello world".to_vec(),
				b":abcd".to_vec() => b"\x0b\0\0\0Hello world".to_vec(),
				b":abc".to_vec() => b"\x0b\0\0\0Hello world".to_vec(),
				b":abdd".to_vec() => b"\x0b\0\0\0Hello world".to_vec()
			],
			map![],
		);

		t.execute_with(|| {
			storage::clear_prefix(b":abc");

			assert!(storage::get(b":a").is_some());
			assert!(storage::get(b":abdd").is_some());
			assert!(storage::get(b":abcd").is_none());
			assert!(storage::get(b":abc").is_none());
		});
	}
}<|MERGE_RESOLUTION|>--- conflicted
+++ resolved
@@ -205,19 +205,14 @@
 	}
 
 	/// "Commit" all existing operations and get the resulting storage change root.
-<<<<<<< HEAD
-	fn changes_root(&mut self, parent_hash: [u8; 32]) -> Option<H256> {
-		self.storage_changes_root(parent_hash.into())
-			.expect("Invalid `parent_hash` given to `changes_root`.")
-=======
 	/// `parent_hash` is a SCALE encoded hash.
 	///
 	/// The hashing algorithm is defined by the `Block`.
 	///
 	/// Returns an `Option` that holds the SCALE encoded hash.
 	fn changes_root(&mut self, parent_hash: &[u8]) -> Option<Vec<u8>> {
-		self.storage_changes_root(parent_hash).ok().and_then(|h| h)
->>>>>>> c837c8d9
+		self.storage_changes_root(parent_hash)
+			.expect("Invalid `parent_hash` given to `changes_root`.")
 	}
 }
 
