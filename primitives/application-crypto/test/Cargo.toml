--- conflicted
+++ resolved
@@ -7,14 +7,8 @@
 publish = false
 
 [dependencies]
-<<<<<<< HEAD
-primitives = { package = "sp-core", path = "../../core", default-features = false }
-test-client = { package = "substrate-test-runtime-client", path = "../../../test-utils/runtime/client" }
-sp-runtime = { path = "../../runtime" }
-sp-api = { path = "../../api" }
-=======
 sp-core = { path = "../../core", default-features = false }
 substrate-test-runtime-client = { path = "../../../test-utils/runtime/client" }
 sp-runtime = { path = "../../runtime" }
-sp-application-crypto = { path = "../" }
->>>>>>> 40a16efe
+sp-api = { path = "../../api" }
+sp-application-crypto = { path = "../" }