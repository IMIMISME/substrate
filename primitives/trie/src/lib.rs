// Copyright 2015-2019 Parity Technologies (UK) Ltd.
// This file is part of Substrate.

// Parity is free software: you can redistribute it and/or modify
// it under the terms of the GNU General Public License as published by
// the Free Software Foundation, either version 3 of the License, or
// (at your option) any later version.

// Parity is distributed in the hope that it will be useful,
// but WITHOUT ANY WARRANTY; without even the implied warranty of
// MERCHANTABILITY or FITNESS FOR A PARTICULAR PURPOSE.  See the
// GNU General Public License for more details.

// You should have received a copy of the GNU General Public License
// along with Parity.  If not, see <http://www.gnu.org/licenses/>.

//! Utility functions to interact with Substrate's Base-16 Modified Merkle Patricia tree ("trie").

#![cfg_attr(not(feature = "std"), no_std)]

mod error;
mod node_header;
mod node_codec;
mod trie_stream;

use rstd::boxed::Box;
use rstd::vec::Vec;
use hash_db::Hasher;
/// Our `NodeCodec`-specific error.
pub use error::Error;
/// The Substrate format implementation of `TrieStream`.
pub use trie_stream::TrieStream;
/// The Substrate format implementation of `NodeCodec`.
pub use node_codec::NodeCodec;
/// Various re-exports from the `trie-db` crate.
pub use trie_db::{
	Trie, TrieMut, DBValue, Recorder, CError, Query, TrieLayout, TrieConfiguration, nibble_ops,
};
/// Various re-exports from the `memory-db` crate.
pub use memory_db::KeyFunction;
pub use memory_db::prefixed_key;
/// Various re-exports from the `hash-db` crate.
pub use hash_db::{HashDB as HashDBT, EMPTY_PREFIX};

#[derive(Default)]
/// substrate trie layout
pub struct Layout<H>(rstd::marker::PhantomData<H>);

impl<H: Hasher> TrieLayout for Layout<H> {
	const USE_EXTENSION: bool = false;
	type Hash = H;
	type Codec = NodeCodec<Self::Hash>;
}

impl<H: Hasher> TrieConfiguration for Layout<H> {
	fn trie_root<I, A, B>(input: I) -> <Self::Hash as Hasher>::Out where
		I: IntoIterator<Item = (A, B)>,
		A: AsRef<[u8]> + Ord,
		B: AsRef<[u8]>,
	{
		trie_root::trie_root_no_extension::<H, TrieStream, _, _, _>(input)
	}

	fn trie_root_unhashed<I, A, B>(input: I) -> Vec<u8> where
		I: IntoIterator<Item = (A, B)>,
		A: AsRef<[u8]> + Ord,
		B: AsRef<[u8]>,
	{
		trie_root::unhashed_trie_no_extension::<H, TrieStream, _, _, _>(input)
	}

	fn encode_index(input: u32) -> Vec<u8> {
		codec::Encode::encode(&codec::Compact(input))
	}
}

/// TrieDB error over `TrieConfiguration` trait.
pub type TrieError<L> = trie_db::TrieError<TrieHash<L>, CError<L>>;
/// Reexport from `hash_db`, with genericity set for `Hasher` trait.
pub trait AsHashDB<H: Hasher>: hash_db::AsHashDB<H, trie_db::DBValue> {}
impl<H: Hasher, T: hash_db::AsHashDB<H, trie_db::DBValue>> AsHashDB<H> for T {}
/// Reexport from `hash_db`, with genericity set for `Hasher` trait.
pub type HashDB<'a, H> = dyn hash_db::HashDB<H, trie_db::DBValue> + 'a;
/// Reexport from `hash_db`, with genericity set for key only.
pub type PlainDB<'a, K> = dyn hash_db::PlainDB<K, trie_db::DBValue> + 'a;
/// Reexport from `hash_db`, with genericity set for `Hasher` trait.
/// This uses a `KeyFunction` for prefixing keys internally (avoiding
/// key conflict for non random keys).
pub type PrefixedMemoryDB<H> = memory_db::MemoryDB<H, memory_db::PrefixedKey<H>, trie_db::DBValue>;
/// Reexport from `hash_db`, with genericity set for `Hasher` trait.
/// This uses the `KeyFunction` for prefixing keys internally (avoiding
/// This uses a noops `KeyFunction` (key addressing must be hashed or using
/// an encoding scheme that avoid key conflict).
pub type MemoryDB<H> = memory_db::MemoryDB<H, memory_db::HashKey<H>, trie_db::DBValue>;
/// Reexport from `hash_db`, with genericity set for `Hasher` trait.
pub type GenericMemoryDB<H, KF> = memory_db::MemoryDB<H, KF, trie_db::DBValue>;

/// Persistent trie database read-access interface for the a given hasher.
pub type TrieDB<'a, L> = trie_db::TrieDB<'a, L>;
/// Persistent trie database write-access interface for the a given hasher.
pub type TrieDBMut<'a, L> = trie_db::TrieDBMut<'a, L>;
/// Querying interface, as in `trie_db` but less generic.
pub type Lookup<'a, L, Q> = trie_db::Lookup<'a, L, Q>;
/// Hash type for a trie layout.
pub type TrieHash<L> = <<L as TrieLayout>::Hash as Hasher>::Out;

/// This module is for non generic definition of trie type.
/// Only the `Hasher` trait is generic in this case.
pub mod trie_types {
	pub type Layout<H> = super::Layout<H>;
	/// Persistent trie database read-access interface for the a given hasher.
	pub type TrieDB<'a, H> = super::TrieDB<'a, Layout<H>>;
	/// Persistent trie database write-access interface for the a given hasher.
	pub type TrieDBMut<'a, H> = super::TrieDBMut<'a, Layout<H>>;
	/// Querying interface, as in `trie_db` but less generic.
	pub type Lookup<'a, H, Q> = trie_db::Lookup<'a, Layout<H>, Q>;
	/// As in `trie_db`, but less generic, error type for the crate.
	pub type TrieError<H> = trie_db::TrieError<H, super::Error>;
}

/// Determine a trie root given a hash DB and delta values.
pub fn delta_trie_root<L: TrieConfiguration, I, A, B, DB>(
	db: &mut DB,
	mut root: TrieHash<L>,
	delta: I
) -> Result<TrieHash<L>, Box<TrieError<L>>> where
	I: IntoIterator<Item = (A, Option<B>)>,
	A: AsRef<[u8]> + Ord,
	B: AsRef<[u8]>,
	DB: hash_db::HashDB<L::Hash, trie_db::DBValue>,
{
	{
		let mut trie = TrieDBMut::<L>::from_existing(&mut *db, &mut root)?;

		for (key, change) in delta {
			match change {
				Some(val) => trie.insert(key.as_ref(), val.as_ref())?,
				None => trie.remove(key.as_ref())?,
			};
		}
	}

	Ok(root)
}

/// Read a value from the trie.
pub fn read_trie_value<L: TrieConfiguration, DB: hash_db::HashDBRef<L::Hash, trie_db::DBValue>>(
	db: &DB,
	root: &TrieHash<L>,
	key: &[u8]
) -> Result<Option<Vec<u8>>, Box<TrieError<L>>> {
	Ok(TrieDB::<L>::new(&*db, root)?.get(key).map(|x| x.map(|val| val.to_vec()))?)
}

/// Read a value from the trie with given Query.
pub fn read_trie_value_with<
	L: TrieConfiguration,
	Q: Query<L::Hash, Item=DBValue>,
	DB: hash_db::HashDBRef<L::Hash, trie_db::DBValue>
>(
	db: &DB,
	root: &TrieHash<L>,
	key: &[u8],
	query: Q
) -> Result<Option<Vec<u8>>, Box<TrieError<L>>> {
	Ok(TrieDB::<L>::new(&*db, root)?.get_with(key, query).map(|x| x.map(|val| val.to_vec()))?)
}

/// Determine the default child trie root.
pub fn default_child_trie_root<L: TrieConfiguration>(
	_storage_key: &[u8],
) -> <L::Hash as Hasher>::Out {
	L::trie_root::<_, Vec<u8>, Vec<u8>>(core::iter::empty())
}

/// Determine a child trie root given its ordered contents, closed form. H is the default hasher,
/// but a generic implementation may ignore this type parameter and use other hashers.
pub fn child_trie_root<L: TrieConfiguration, I, A, B>(
	_storage_key: &[u8],
	input: I,
) -> <L::Hash as Hasher>::Out
	where
		I: IntoIterator<Item = (A, B)>,
		A: AsRef<[u8]> + Ord,
		B: AsRef<[u8]>,
{
	L::trie_root(input)
}

/// Determine a child trie root given a hash DB and delta values. H is the default hasher,
/// but a generic implementation may ignore this type parameter and use other hashers.
pub fn child_delta_trie_root<L: TrieConfiguration, I, A, B, DB, RD>(
	_storage_key: &[u8],
	db: &mut DB,
<<<<<<< HEAD
	root_vec: Vec<u8>,
	delta: I,
) -> Result<Vec<u8>, Box<TrieError<L>>>
=======
	root_data: RD,
	delta: I,
) -> Result<<L::Hash as Hasher>::Out, Box<TrieError<L>>>
>>>>>>> c837c8d9
	where
		I: IntoIterator<Item = (A, Option<B>)>,
		A: AsRef<[u8]> + Ord,
		B: AsRef<[u8]>,
		RD: AsRef<[u8]>,
		DB: hash_db::HashDB<L::Hash, trie_db::DBValue>
			+ hash_db::PlainDB<TrieHash<L>, trie_db::DBValue>,
{
	let mut root = TrieHash::<L>::default();
	// root is fetched from DB, not writable by runtime, so it's always valid.
	root.as_mut().copy_from_slice(root_data.as_ref());

	{
		let mut trie = TrieDBMut::<L>::from_existing(&mut *db, &mut root)?;

		for (key, change) in delta {
			match change {
				Some(val) => trie.insert(key.as_ref(), val.as_ref())?,
				None => trie.remove(key.as_ref())?,
			};
		}
	}

	Ok(root)
}

/// Call `f` for all keys in a child trie.
pub fn for_keys_in_child_trie<L: TrieConfiguration, F: FnMut(&[u8]), DB>(
	_storage_key: &[u8],
	db: &DB,
	root_slice: &[u8],
	mut f: F
) -> Result<(), Box<TrieError<L>>>
	where
		DB: hash_db::HashDBRef<L::Hash, trie_db::DBValue>
			+ hash_db::PlainDBRef<TrieHash<L>, trie_db::DBValue>,
{
	let mut root = TrieHash::<L>::default();
	// root is fetched from DB, not writable by runtime, so it's always valid.
	root.as_mut().copy_from_slice(root_slice);

	let trie = TrieDB::<L>::new(&*db, &root)?;
	let iter = trie.iter()?;

	for x in iter {
		let (key, _) = x?;
		f(&key);
	}

	Ok(())
}

/// Record all keys for a given root.
pub fn record_all_keys<L: TrieConfiguration, DB>(
	db: &DB,
	root: &TrieHash<L>,
	recorder: &mut Recorder<TrieHash<L>>
) -> Result<(), Box<TrieError<L>>> where
	DB: hash_db::HashDBRef<L::Hash, trie_db::DBValue>
{
	let trie = TrieDB::<L>::new(&*db, root)?;
	let iter = trie.iter()?;

	for x in iter {
		let (key, _) = x?;

		// there's currently no API like iter_with()
		// => use iter to enumerate all keys AND lookup each
		// key using get_with
		trie.get_with(&key, &mut *recorder)?;
	}

	Ok(())
}

/// Read a value from the child trie.
pub fn read_child_trie_value<L: TrieConfiguration, DB>(
	_storage_key: &[u8],
	db: &DB,
	root_slice: &[u8],
	key: &[u8]
) -> Result<Option<Vec<u8>>, Box<TrieError<L>>>
	where
		DB: hash_db::HashDBRef<L::Hash, trie_db::DBValue>
			+ hash_db::PlainDBRef<TrieHash<L>, trie_db::DBValue>,
{
	let mut root = TrieHash::<L>::default();
	// root is fetched from DB, not writable by runtime, so it's always valid.
	root.as_mut().copy_from_slice(root_slice);

	Ok(TrieDB::<L>::new(&*db, &root)?.get(key).map(|x| x.map(|val| val.to_vec()))?)
}

/// Read a value from the child trie with given query.
pub fn read_child_trie_value_with<L: TrieConfiguration, Q: Query<L::Hash, Item=DBValue>, DB>(
	_storage_key: &[u8],
	db: &DB,
	root_slice: &[u8],
	key: &[u8],
	query: Q
) -> Result<Option<Vec<u8>>, Box<TrieError<L>>>
	where
		DB: hash_db::HashDBRef<L::Hash, trie_db::DBValue>
			+ hash_db::PlainDBRef<TrieHash<L>, trie_db::DBValue>,
{
	let mut root = TrieHash::<L>::default();
	// root is fetched from DB, not writable by runtime, so it's always valid.
	root.as_mut().copy_from_slice(root_slice);

	Ok(TrieDB::<L>::new(&*db, &root)?.get_with(key, query).map(|x| x.map(|val| val.to_vec()))?)
}

/// Constants used into trie simplification codec.
mod trie_constants {
	pub const EMPTY_TRIE: u8 = 0;
	pub const NIBBLE_SIZE_BOUND: usize = u16::max_value() as usize;
	pub const LEAF_PREFIX_MASK: u8 = 0b_01 << 6;
	pub const BRANCH_WITHOUT_MASK: u8 = 0b_10 << 6;
	pub const BRANCH_WITH_MASK: u8 = 0b_11 << 6;
}

#[cfg(test)]
mod tests {
	use super::*;
	use codec::{Encode, Compact};
	use primitives::Blake2Hasher;
	use hash_db::{HashDB, Hasher};
	use trie_db::{DBValue, TrieMut, Trie, NodeCodec as NodeCodecT};
	use trie_standardmap::{Alphabet, ValueMode, StandardMap};
	use hex_literal::hex;

	type Layout = super::Layout<Blake2Hasher>;

	fn hashed_null_node<T: TrieConfiguration>() -> TrieHash<T> {
		<T::Codec as NodeCodecT>::hashed_null_node()
	}

	fn check_equivalent<T: TrieConfiguration>(input: &Vec<(&[u8], &[u8])>) {
		{
			let closed_form = T::trie_root(input.clone());
			let d = T::trie_root_unhashed(input.clone());
			println!("Data: {:#x?}, {:#x?}", d, Blake2Hasher::hash(&d[..]));
			let persistent = {
				let mut memdb = MemoryDB::default();
				let mut root = Default::default();
				let mut t = TrieDBMut::<T>::new(&mut memdb, &mut root);
				for (x, y) in input.iter().rev() {
					t.insert(x, y).unwrap();
				}
				t.root().clone()
			};
			assert_eq!(closed_form, persistent);
		}
	}

	fn check_iteration<T: TrieConfiguration>(input: &Vec<(&[u8], &[u8])>) {
		let mut memdb = MemoryDB::default();
		let mut root = Default::default();
		{
			let mut t = TrieDBMut::<T>::new(&mut memdb, &mut root);
			for (x, y) in input.clone() {
				t.insert(x, y).unwrap();
			}
		}
		{
			let t = TrieDB::<T>::new(&mut memdb, &root).unwrap();
			assert_eq!(
				input.iter().map(|(i, j)| (i.to_vec(), j.to_vec())).collect::<Vec<_>>(),
				t.iter().unwrap()
					.map(|x| x.map(|y| (y.0, y.1.to_vec())).unwrap())
					.collect::<Vec<_>>()
			);
		}
	}

	#[test]
	fn default_trie_root() {
		let mut db = MemoryDB::default();
		let mut root = TrieHash::<Layout>::default();
		let mut empty = TrieDBMut::<Layout>::new(&mut db, &mut root);
		empty.commit();
		let root1 = empty.root().as_ref().to_vec();
		let root2: Vec<u8> = Layout::trie_root::<_, Vec<u8>, Vec<u8>>(
			std::iter::empty(),
		).as_ref().iter().cloned().collect();

		assert_eq!(root1, root2);
	}

	#[test]
	fn empty_is_equivalent() {
		let input: Vec<(&[u8], &[u8])> = vec![];
		check_equivalent::<Layout>(&input);
		check_iteration::<Layout>(&input);
	}

	#[test]
	fn leaf_is_equivalent() {
		let input: Vec<(&[u8], &[u8])> = vec![(&[0xaa][..], &[0xbb][..])];
		check_equivalent::<Layout>(&input);
		check_iteration::<Layout>(&input);
	}

	#[test]
	fn branch_is_equivalent() {
		let input: Vec<(&[u8], &[u8])> = vec![
			(&[0xaa][..], &[0x10][..]),
			(&[0xba][..], &[0x11][..]),
		];
		check_equivalent::<Layout>(&input);
		check_iteration::<Layout>(&input);
	}

	#[test]
	fn extension_and_branch_is_equivalent() {
		let input: Vec<(&[u8], &[u8])> = vec![
			(&[0xaa][..], &[0x10][..]),
			(&[0xab][..], &[0x11][..]),
		];
		check_equivalent::<Layout>(&input);
		check_iteration::<Layout>(&input);
	}

	#[test]
	fn standard_is_equivalent() {
		let st = StandardMap {
			alphabet: Alphabet::All,
			min_key: 32,
			journal_key: 0,
			value_mode: ValueMode::Random,
			count: 1000,
		};
		let mut d = st.make();
		d.sort_unstable_by(|&(ref a, _), &(ref b, _)| a.cmp(b));
		let dr = d.iter().map(|v| (&v.0[..], &v.1[..])).collect();
		check_equivalent::<Layout>(&dr);
		check_iteration::<Layout>(&dr);
	}

	#[test]
	fn extension_and_branch_with_value_is_equivalent() {
		let input: Vec<(&[u8], &[u8])> = vec![
			(&[0xaa][..], &[0xa0][..]),
			(&[0xaa, 0xaa][..], &[0xaa][..]),
			(&[0xaa, 0xbb][..], &[0xab][..])
		];
		check_equivalent::<Layout>(&input);
		check_iteration::<Layout>(&input);
	}

	#[test]
	fn bigger_extension_and_branch_with_value_is_equivalent() {
		let input: Vec<(&[u8], &[u8])> = vec![
			(&[0xaa][..], &[0xa0][..]),
			(&[0xaa, 0xaa][..], &[0xaa][..]),
			(&[0xaa, 0xbb][..], &[0xab][..]),
			(&[0xbb][..], &[0xb0][..]),
			(&[0xbb, 0xbb][..], &[0xbb][..]),
			(&[0xbb, 0xcc][..], &[0xbc][..]),
		];
		check_equivalent::<Layout>(&input);
		check_iteration::<Layout>(&input);
	}

	#[test]
	fn single_long_leaf_is_equivalent() {
		let input: Vec<(&[u8], &[u8])> = vec![
			(&[0xaa][..], &b"ABCABCABCABCABCABCABCABCABCABCABCABCABCABCABCABCABCABCABCABCABCABCABCABC"[..]),
			(&[0xba][..], &[0x11][..]),
		];
		check_equivalent::<Layout>(&input);
		check_iteration::<Layout>(&input);
	}

	#[test]
	fn two_long_leaves_is_equivalent() {
		let input: Vec<(&[u8], &[u8])> = vec![
			(&[0xaa][..], &b"ABCABCABCABCABCABCABCABCABCABCABCABCABCABCABCABCABCABCABCABCABCABCABCABC"[..]),
			(&[0xba][..], &b"ABCABCABCABCABCABCABCABCABCABCABCABCABCABCABCABCABCABCABCABCABCABCABCABC"[..])
		];
		check_equivalent::<Layout>(&input);
		check_iteration::<Layout>(&input);
	}

	fn populate_trie<'db, T: TrieConfiguration>(
		db: &'db mut dyn HashDB<T::Hash, DBValue>,
		root: &'db mut TrieHash<T>,
		v: &[(Vec<u8>, Vec<u8>)]
	) -> TrieDBMut<'db, T> {
		let mut t = TrieDBMut::<T>::new(db, root);
		for i in 0..v.len() {
			let key: &[u8]= &v[i].0;
			let val: &[u8] = &v[i].1;
			t.insert(key, val).unwrap();
		}
		t
	}

	fn unpopulate_trie<'db, T: TrieConfiguration>(
		t: &mut TrieDBMut<'db, T>,
		v: &[(Vec<u8>, Vec<u8>)],
	) {
		for i in v {
			let key: &[u8]= &i.0;
			t.remove(key).unwrap();
		}
	}

	#[test]
	fn random_should_work() {
		let mut seed = <Blake2Hasher as Hasher>::Out::zero();
		for test_i in 0..10000 {
			if test_i % 50 == 0 {
				println!("{:?} of 10000 stress tests done", test_i);
			}
			let x = StandardMap {
				alphabet: Alphabet::Custom(b"@QWERTYUIOPASDFGHJKLZXCVBNM[/]^_".to_vec()),
				min_key: 5,
				journal_key: 0,
				value_mode: ValueMode::Index,
				count: 100,
			}.make_with(seed.as_fixed_bytes_mut());

			let real = Layout::trie_root(x.clone());
			let mut memdb = MemoryDB::default();
			let mut root = Default::default();
			let mut memtrie = populate_trie::<Layout>(&mut memdb, &mut root, &x);

			memtrie.commit();
			if *memtrie.root() != real {
				println!("TRIE MISMATCH");
				println!("");
				println!("{:?} vs {:?}", memtrie.root(), real);
				for i in &x {
					println!("{:#x?} -> {:#x?}", i.0, i.1);
				}
			}
			assert_eq!(*memtrie.root(), real);
			unpopulate_trie::<Layout>(&mut memtrie, &x);
			memtrie.commit();
			let hashed_null_node = hashed_null_node::<Layout>();
			if *memtrie.root() != hashed_null_node {
				println!("- TRIE MISMATCH");
				println!("");
				println!("{:?} vs {:?}", memtrie.root(), hashed_null_node);
				for i in &x {
					println!("{:#x?} -> {:#x?}", i.0, i.1);
				}
			}
			assert_eq!(*memtrie.root(), hashed_null_node);
		}
	}

	fn to_compact(n: u8) -> u8 {
		Compact(n).encode()[0]
	}

	#[test]
	fn codec_trie_empty() {
		let input: Vec<(&[u8], &[u8])> = vec![];
		let trie = Layout::trie_root_unhashed::<_, _, _>(input);
		println!("trie: {:#x?}", trie);
		assert_eq!(trie, vec![0x0]);
	}

	#[test]
	fn codec_trie_single_tuple() {
		let input = vec![
			(vec![0xaa], vec![0xbb])
		];
		let trie = Layout::trie_root_unhashed::<_, _, _>(input);
		println!("trie: {:#x?}", trie);
		assert_eq!(trie, vec![
			0x42,					// leaf 0x40 (2^6) with (+) key of 2 nibbles (0x02)
			0xaa,					// key data
			to_compact(1),			// length of value in bytes as Compact
			0xbb					// value data
		]);
	}

	#[test]
	fn codec_trie_two_tuples_disjoint_keys() {
		let input = vec![(&[0x48, 0x19], &[0xfe]), (&[0x13, 0x14], &[0xff])];
		let trie = Layout::trie_root_unhashed::<_, _, _>(input);
		println!("trie: {:#x?}", trie);
		let mut ex = Vec::<u8>::new();
		ex.push(0x80);									// branch, no value (0b_10..) no nibble
		ex.push(0x12);									// slots 1 & 4 are taken from 0-7
		ex.push(0x00);									// no slots from 8-15
		ex.push(to_compact(0x05));						// first slot: LEAF, 5 bytes long.
		ex.push(0x43);									// leaf 0x40 with 3 nibbles
		ex.push(0x03);									// first nibble
		ex.push(0x14);									// second & third nibble
		ex.push(to_compact(0x01));						// 1 byte data
		ex.push(0xff);									// value data
		ex.push(to_compact(0x05));						// second slot: LEAF, 5 bytes long.
		ex.push(0x43);									// leaf with 3 nibbles
		ex.push(0x08);									// first nibble
		ex.push(0x19);									// second & third nibble
		ex.push(to_compact(0x01));						// 1 byte data
		ex.push(0xfe);									// value data

		assert_eq!(trie, ex);
	}

	#[test]
	fn iterator_works() {
		let pairs = vec![
			(hex!("0103000000000000000464").to_vec(), hex!("0400000000").to_vec()),
			(hex!("0103000000000000000469").to_vec(), hex!("0401000000").to_vec()),
		];

		let mut mdb = MemoryDB::default();
		let mut root = Default::default();
		let _ = populate_trie::<Layout>(&mut mdb, &mut root, &pairs);

		let trie = TrieDB::<Layout>::new(&mdb, &root).unwrap();

		let iter = trie.iter().unwrap();
		let mut iter_pairs = Vec::new();
		for pair in iter {
			let (key, value) = pair.unwrap();
			iter_pairs.push((key, value.to_vec()));
		}

		assert_eq!(pairs, iter_pairs);
	}
}<|MERGE_RESOLUTION|>--- conflicted
+++ resolved
@@ -192,15 +192,9 @@
 pub fn child_delta_trie_root<L: TrieConfiguration, I, A, B, DB, RD>(
 	_storage_key: &[u8],
 	db: &mut DB,
-<<<<<<< HEAD
-	root_vec: Vec<u8>,
-	delta: I,
-) -> Result<Vec<u8>, Box<TrieError<L>>>
-=======
 	root_data: RD,
 	delta: I,
 ) -> Result<<L::Hash as Hasher>::Out, Box<TrieError<L>>>
->>>>>>> c837c8d9
 	where
 		I: IntoIterator<Item = (A, Option<B>)>,
 		A: AsRef<[u8]> + Ord,
