--- conflicted
+++ resolved
@@ -19,13 +19,8 @@
 		fn test(data: String) {}
 	}
 
-<<<<<<< HEAD
-	impl sr_api::Core<Block> for Runtime {
-		fn version() -> sr_api::RuntimeVersion {
-=======
 	impl sp_api::Core<Block> for Runtime {
-		fn version() -> runtime_api::RuntimeVersion {
->>>>>>> c837c8d9
+		fn version() -> sp_api::RuntimeVersion {
 			unimplemented!()
 		}
 		fn execute_block(_: Block) {
