--- conflicted
+++ resolved
@@ -176,13 +176,8 @@
 
 	/// The output of the `Hashing` function.
 	type Hash:
-<<<<<<< HEAD
 		Parameter + Member + MaybeSerializeDeserialize + Debug + MaybeDisplay + SimpleBitOps + Ord
-		+ Default + Copy + CheckEqual + rstd::hash::Hash + AsRef<[u8]> + AsMut<[u8]>;
-=======
-		Parameter + Member + MaybeSerializeDeserialize + Debug + MaybeDisplay + SimpleBitOps
 		+ Default + Copy + CheckEqual + sp_std::hash::Hash + AsRef<[u8]> + AsMut<[u8]>;
->>>>>>> f588aa53
 
 	/// The hashing system (algorithm) being used in the runtime (e.g. Blake2).
 	type Hashing: Hash<Output = Self::Hash>;
