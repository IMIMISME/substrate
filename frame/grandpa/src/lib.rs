// Copyright 2017-2019 Parity Technologies (UK) Ltd.
// This file is part of Substrate.

// Substrate is free software: you can redistribute it and/or modify
// it under the terms of the GNU General Public License as published by
// the Free Software Foundation, either version 3 of the License, or
// (at your option) any later version.

// Substrate is distributed in the hope that it will be useful,
// but WITHOUT ANY WARRANTY; without even the implied warranty of
// MERCHANTABILITY or FITNESS FOR A PARTICULAR PURPOSE.  See the
// GNU General Public License for more details.

// You should have received a copy of the GNU General Public License
// along with Substrate.  If not, see <http://www.gnu.org/licenses/>.

//! GRANDPA Consensus module for runtime.
//!
//! This manages the GRANDPA authority set ready for the native code.
//! These authorities are only for GRANDPA finality, not for consensus overall.
//!
//! In the future, it will also handle misbehavior reports, and on-chain
//! finality notifications.
//!
//! For full integration with GRANDPA, the `GrandpaApi` should be implemented.
//! The necessary items are re-exported via the `fg_primitives` crate.

#![cfg_attr(not(feature = "std"), no_std)]

// re-export since this is necessary for `impl_apis` in runtime.
pub use sp_finality_grandpa as fg_primitives;

use sp_std::{
	fmt::Debug,
	prelude::*,
};

use app_crypto::{key_types::GRANDPA, RuntimeAppPublic};
use codec::{self as codec, Encode, Decode, Error};
<<<<<<< HEAD
use support::{
	decl_event, decl_storage, decl_module, dispatch, storage,
	dispatch::Result,
	traits::KeyOwnerProofSystem,
	weights::SimpleDispatchInfo,
};
=======
use frame_support::{decl_event, decl_storage, decl_module, dispatch, storage};
>>>>>>> 40a16efe
use sp_runtime::{
	generic::{DigestItem, OpaqueDigestItemId},
	traits::{IdentifyAccount, Zero},
	KeyTypeId, Perbill,
};
use sp_staking::{
	SessionIndex,
	offence::{Kind, Offence, ReportOffence},
};
use system::{
	ensure_signed, DigestOf,
	offchain::SubmitSignedTransaction,
};
use fg_primitives::{
	GRANDPA_AUTHORITIES_KEY, GRANDPA_ENGINE_ID,
	ConsensusLog, EquivocationReport, RoundNumber, SetId, ScheduledChange,
};
pub use fg_primitives::{AuthorityId, AuthorityList, AuthorityWeight, VersionedAuthorityList};
<<<<<<< HEAD
=======
use frame_system::{self as system, ensure_signed, DigestOf};
>>>>>>> 40a16efe

mod mock;
mod tests;

pub trait Trait: frame_system::Trait {
	/// The event type of this module.
<<<<<<< HEAD
	type Event: From<Event> + Into<<Self as system::Trait>::Event>;

	/// The function call.
	type Call: From<Call<Self>>;

	type HandleEquivocation: HandleEquivocation<Self>;
}

pub trait HandleEquivocation<T: Trait> {
	type KeyOwnerProof: Clone + Debug + Decode + Encode + PartialEq;
	type KeyOwnerIdentification;

	fn check_proof(
		equivocation_report: &EquivocationReport<T::Hash, T::BlockNumber>,
		key_owner_proof: Self::KeyOwnerProof,
	) -> Option<(Self::KeyOwnerIdentification, SessionIndex, u32)>;

	fn report_offence(
		reporters: Vec<T::AccountId>,
		offence: GrandpaEquivocationOffence<Self::KeyOwnerIdentification>,
	);

	fn submit_equivocation_report(
		equivocation_report: EquivocationReport<T::Hash, T::BlockNumber>,
		key_owner_proof: Self::KeyOwnerProof,
	) -> Result;
}

impl<T: Trait> HandleEquivocation<T> for () {
	type KeyOwnerProof = ();
	type KeyOwnerIdentification = ();

	fn check_proof(
		_equivocation_report: &EquivocationReport<T::Hash, T::BlockNumber>,
		_key_owner_proof: Self::KeyOwnerProof,
	) -> Option<(Self::KeyOwnerIdentification, SessionIndex, u32)> {
		None
	}

	fn report_offence(
		_reporters: Vec<T::AccountId>,
		_offence: GrandpaEquivocationOffence<Self::KeyOwnerIdentification>,
	) {

	}

	fn submit_equivocation_report(
		_equivocation_report: EquivocationReport<T::Hash, T::BlockNumber>,
		_key_owner_proof: Self::KeyOwnerProof,
	) -> Result {
		Ok(())
	}
}

pub struct EquivocationHandler<P, S, R, K> {
	_phantom: sp_std::marker::PhantomData<(P, S, R, K)>,
}

impl<P, S, R, K> Default for EquivocationHandler<P, S, R, K> {
	fn default() -> Self {
		Self {
			_phantom: Default::default(),
		}
	}
}

impl<T, P, S, R, K> HandleEquivocation<T> for EquivocationHandler<P, S, R, K> where
	T: Trait<HandleEquivocation=Self>,
	// A system for proving ownership of keys, i.e. that a given key was part
	// of a validator set, needed for validating equivocation reports. The
	// session index and validator count of the session are part of the proof
	// as extra data.
	P: KeyOwnerProofSystem<
		(KeyTypeId, Vec<u8>),
		ExtraData = (SessionIndex, u32),
	>,
	// A transaction submitter. Used for submitting equivocation reports.
	S: SubmitSignedTransaction<T, <T as Trait>::Call>,
	R: ReportOffence<
		T::AccountId,
		P::IdentificationTuple,
		GrandpaEquivocationOffence<P::IdentificationTuple>,
	>,
	// Key type to use when signing equivocation report transactions, must be
	// convertible to and from an account id since that's what we need to use
	// to sign transactions.
	K: RuntimeAppPublic + IdentifyAccount<AccountId = T::AccountId>,
{
	type KeyOwnerProof = P::Proof;
	type KeyOwnerIdentification = P::IdentificationTuple;

	fn check_proof(
		equivocation_report: &EquivocationReport<T::Hash, T::BlockNumber>,
		key_owner_proof: Self::KeyOwnerProof,
	) -> Option<(Self::KeyOwnerIdentification, SessionIndex, u32)> {
		let (offender, (session_index, validator_set_count)) =
			P::check_proof(
				(GRANDPA, equivocation_report.offender().encode()),
				key_owner_proof,
			)?;

		Some((offender, session_index, validator_set_count))
	}

	fn report_offence(
		reporters: Vec<T::AccountId>,
		offence: GrandpaEquivocationOffence<Self::KeyOwnerIdentification>,
	) {
		R::report_offence(
			reporters,
			offence,
		);
	}

	fn submit_equivocation_report(
		equivocation_report: EquivocationReport<T::Hash, T::BlockNumber>,
		key_owner_proof: Self::KeyOwnerProof,
	) -> Result {
		let call = Call::report_equivocation(
			equivocation_report.clone(),
			key_owner_proof.encode(),
		);

		let res = S::submit_signed_from(
			call,
			K::all().into_iter().map(|k| k.into_account()),
		);

		if res.iter().any(|(_, r)| r.is_ok()) {
			Ok(())
		} else {
			Err("Error submitting equivocation report.")
		}
	}
=======
	type Event: From<Event> + Into<<Self as frame_system::Trait>::Event>;
>>>>>>> 40a16efe
}

/// A stored pending change, old format.
// TODO: remove shim
// https://github.com/paritytech/substrate/issues/1614
#[derive(Encode, Decode)]
pub struct OldStoredPendingChange<N> {
	/// The block number this was scheduled at.
	pub scheduled_at: N,
	/// The delay in blocks until it will be applied.
	pub delay: N,
	/// The next authority set.
	pub next_authorities: AuthorityList,
}

/// A stored pending change.
#[derive(Encode)]
pub struct StoredPendingChange<N> {
	/// The block number this was scheduled at.
	pub scheduled_at: N,
	/// The delay in blocks until it will be applied.
	pub delay: N,
	/// The next authority set.
	pub next_authorities: AuthorityList,
	/// If defined it means the change was forced and the given block number
	/// indicates the median last finalized block when the change was signaled.
	pub forced: Option<N>,
}

impl<N: Decode> Decode for StoredPendingChange<N> {
	fn decode<I: codec::Input>(value: &mut I) -> core::result::Result<Self, Error> {
		let old = OldStoredPendingChange::decode(value)?;
		let forced = <Option<N>>::decode(value).unwrap_or(None);

		Ok(StoredPendingChange {
			scheduled_at: old.scheduled_at,
			delay: old.delay,
			next_authorities: old.next_authorities,
			forced,
		})
	}
}

/// Current state of the GRANDPA authority set. State transitions must happen in
/// the same order of states defined below, e.g. `Paused` implies a prior
/// `PendingPause`.
#[derive(Decode, Encode)]
#[cfg_attr(test, derive(Debug, PartialEq))]
pub enum StoredState<N> {
	/// The current authority set is live, and GRANDPA is enabled.
	Live,
	/// There is a pending pause event which will be enacted at the given block
	/// height.
	PendingPause {
		/// Block at which the intention to pause was scheduled.
		scheduled_at: N,
		/// Number of blocks after which the change will be enacted.
		delay: N
	},
	/// The current GRANDPA authority set is paused.
	Paused,
	/// There is a pending resume event which will be enacted at the given block
	/// height.
	PendingResume {
		/// Block at which the intention to resume was scheduled.
		scheduled_at: N,
		/// Number of blocks after which the change will be enacted.
		delay: N,
	},
}

decl_event!(
	pub enum Event {
		/// New authority set has been applied.
		NewAuthorities(AuthorityList),
		/// Current authority set has been paused.
		Paused,
		/// Current authority set has been resumed.
		Resumed,
	}
);

decl_storage! {
	trait Store for Module<T: Trait> as GrandpaFinality {
		/// DEPRECATED
		///
		/// This used to store the current authority set, which has been migrated to the well-known
		/// GRANDPA_AUTHORITES_KEY unhashed key.
		#[cfg(feature = "migrate-authorities")]
		pub(crate) Authorities get(fn authorities): AuthorityList;

		/// State of the current authority set.
		State get(fn state): StoredState<T::BlockNumber> = StoredState::Live;

		/// Pending change: (signaled at, scheduled change).
		PendingChange: Option<StoredPendingChange<T::BlockNumber>>;

		/// next block number where we can force a change.
		NextForced get(fn next_forced): Option<T::BlockNumber>;

		/// `true` if we are currently stalled.
		Stalled get(fn stalled): Option<(T::BlockNumber, T::BlockNumber)>;

		/// The number of changes (both in terms of keys and underlying economic responsibilities)
		/// in the "set" of Grandpa validators from genesis.
		CurrentSetId get(fn current_set_id) build(|_| fg_primitives::SetId::default()): SetId;

		/// A mapping from grandpa set ID to the index of the *most recent* session for which its members were responsible.
		SetIdSession get(fn session_for_set): map SetId => Option<SessionIndex>;
	}
	add_extra_genesis {
		config(authorities): AuthorityList;
		build(|config| {
			// NOTE: initialize first session of first set. this is necessary
			// because we only update this `on_new_session` which isn't called
			// for the genesis session.
			SetIdSession::insert(0, 0);

			Module::<T>::initialize_authorities(&config.authorities)
		})
	}
}

decl_module! {
	pub struct Module<T: Trait> for enum Call where origin: T::Origin {
		fn deposit_event() = default;

		/// Report some misbehavior.
		///
		/// FIXME: I have no clue about the weight (but we're checking two
		/// ed25519 signatures).
		#[weight = SimpleDispatchInfo::FixedOperational(10_000_000)]
		fn report_equivocation(
			origin,
			equivocation_report: EquivocationReport<T::Hash, T::BlockNumber>,
			// key_owner_proof: <T::HandleEquivocation as HandleEquivocation<T>>::KeyOwnerProof,
			key_owner_proof: Vec<u8>,
		) {
			let reporter_id = ensure_signed(origin)?;

			// FIXME: this is a hack needed because the typed argument version above fails to
			// compile (due to missing codec implementation)
			let key_owner_proof = Decode::decode(&mut &key_owner_proof[..])
				.map_err(|_| "Key owner proof decoding failed.")?;

			// validate the membership proof and extract session index and
			// validator set count of the session that we're proving membership of
			let (offender, session_index, validator_set_count) =
				T::HandleEquivocation::check_proof(
					&equivocation_report,
					key_owner_proof,
				).ok_or("Invalid/outdated key ownership proof.")?;

			// validate equivocation proof (check votes are different and
			// signatures are valid).
			fg_primitives::check_equivocation_report(&equivocation_report)
				.map_err(|_| "Invalid equivocation proof.")?;

			// we check the equivocation within the context of its set id (and
			// associated session).
			let set_id = equivocation_report.set_id();

			// fetch the current and previous sets last session index. on the
			// genesis set there's no previous set.
			let previous_set_id_session_index = if set_id == 0 {
				None
			} else {
				let session_index = SetIdSession::get(set_id - 1)
					.ok_or("Invalid equivocation set id.")?;

				Some(session_index)
			};

			let set_id_session_index = SetIdSession::get(set_id)
				.ok_or("Invalid equivocation set id.")?;

			// check that the session id for the membership proof is within the
			// bounds of the set id reported in the equivocation.
			if session_index > set_id_session_index ||
				previous_set_id_session_index
					.map(|previous_index| session_index <= previous_index)
					.unwrap_or(false)
			{
				return Err("Invalid equivocation set id provided.");
			}

			// report to the offences module rewarding the sender.
			T::HandleEquivocation::report_offence(
				vec![reporter_id],
				GrandpaEquivocationOffence {
					session_index,
					validator_set_count,
					offender,
					time_slot: GrandpaTimeSlot {
						set_id,
						round: equivocation_report.round(),
					},
				},
			);
		}

		fn on_initialize() {
			#[cfg(feature = "migrate-authorities")]
			Self::migrate_authorities();
		}

		fn on_finalize(block_number: T::BlockNumber) {
			// check for scheduled pending authority set changes
			if let Some(pending_change) = <PendingChange<T>>::get() {
				// emit signal if we're at the block that scheduled the change
				if block_number == pending_change.scheduled_at {
					if let Some(median) = pending_change.forced {
						Self::deposit_log(ConsensusLog::ForcedChange(
							median,
							ScheduledChange {
								delay: pending_change.delay,
								next_authorities: pending_change.next_authorities.clone(),
							}
						))
					} else {
						Self::deposit_log(ConsensusLog::ScheduledChange(
							ScheduledChange{
								delay: pending_change.delay,
								next_authorities: pending_change.next_authorities.clone(),
							}
						));
					}
				}

				// enact the change if we've reached the enacting block
				if block_number == pending_change.scheduled_at + pending_change.delay {
					Self::set_grandpa_authorities(&pending_change.next_authorities);
					Self::deposit_event(
						Event::NewAuthorities(pending_change.next_authorities)
					);
					<PendingChange<T>>::kill();
				}
			}

			// check for scheduled pending state changes
			match <State<T>>::get() {
				StoredState::PendingPause { scheduled_at, delay } => {
					// signal change to pause
					if block_number == scheduled_at {
						Self::deposit_log(ConsensusLog::Pause(delay));
					}

					// enact change to paused state
					if block_number == scheduled_at + delay {
						<State<T>>::put(StoredState::Paused);
						Self::deposit_event(Event::Paused);
					}
				},
				StoredState::PendingResume { scheduled_at, delay } => {
					// signal change to resume
					if block_number == scheduled_at {
						Self::deposit_log(ConsensusLog::Resume(delay));
					}

					// enact change to live state
					if block_number == scheduled_at + delay {
						<State<T>>::put(StoredState::Live);
						Self::deposit_event(Event::Resumed);
					}
				},
				_ => {},
			}
		}
	}
}

impl<T: Trait> Module<T> {
	/// Get the current set of authorities, along with their respective weights.
	pub fn grandpa_authorities() -> AuthorityList {
		storage::unhashed::get_or_default::<VersionedAuthorityList>(GRANDPA_AUTHORITIES_KEY).into()
	}

	/// Set the current set of authorities, along with their respective weights.
	fn set_grandpa_authorities(authorities: &AuthorityList) {
		storage::unhashed::put(
			GRANDPA_AUTHORITIES_KEY,
			&VersionedAuthorityList::from(authorities),
		);
	}

	/// Schedule GRANDPA to pause starting in the given number of blocks.
	/// Cannot be done when already paused.
	pub fn schedule_pause(in_blocks: T::BlockNumber) -> dispatch::Result {
		if let StoredState::Live = <State<T>>::get() {
			let scheduled_at = <frame_system::Module<T>>::block_number();
			<State<T>>::put(StoredState::PendingPause {
				delay: in_blocks,
				scheduled_at,
			});

			Ok(())
		} else {
			Err("Attempt to signal GRANDPA pause when the authority set isn't live \
				(either paused or already pending pause).")
		}
	}

	/// Schedule a resume of GRANDPA after pausing.
	pub fn schedule_resume(in_blocks: T::BlockNumber) -> dispatch::Result {
		if let StoredState::Paused = <State<T>>::get() {
			let scheduled_at = <frame_system::Module<T>>::block_number();
			<State<T>>::put(StoredState::PendingResume {
				delay: in_blocks,
				scheduled_at,
			});

			Ok(())
		} else {
			Err("Attempt to signal GRANDPA resume when the authority set isn't paused \
				(either live or already pending resume).")
		}
	}

	/// Schedule a change in the authorities.
	///
	/// The change will be applied at the end of execution of the block
	/// `in_blocks` after the current block. This value may be 0, in which
	/// case the change is applied at the end of the current block.
	///
	/// If the `forced` parameter is defined, this indicates that the current
	/// set has been synchronously determined to be offline and that after
	/// `in_blocks` the given change should be applied. The given block number
	/// indicates the median last finalized block number and it should be used
	/// as the canon block when starting the new grandpa voter.
	///
	/// No change should be signaled while any change is pending. Returns
	/// an error if a change is already pending.
	pub fn schedule_change(
		next_authorities: AuthorityList,
		in_blocks: T::BlockNumber,
		forced: Option<T::BlockNumber>,
	) -> dispatch::Result {
		if !<PendingChange<T>>::exists() {
			let scheduled_at = <frame_system::Module<T>>::block_number();

			if let Some(_) = forced {
				if Self::next_forced().map_or(false, |next| next > scheduled_at) {
					return Err("Cannot signal forced change so soon after last.");
				}

				// only allow the next forced change when twice the window has passed since
				// this one.
				<NextForced<T>>::put(scheduled_at + in_blocks * 2.into());
			}

			<PendingChange<T>>::put(StoredPendingChange {
				delay: in_blocks,
				scheduled_at,
				next_authorities,
				forced,
			});

			Ok(())
		} else {
			Err("Attempt to signal GRANDPA change with one already pending.")
		}
	}

	/// Deposit one of this module's logs.
	fn deposit_log(log: ConsensusLog<T::BlockNumber>) {
		let log: DigestItem<T::Hash> = DigestItem::Consensus(GRANDPA_ENGINE_ID, log.encode());
		<frame_system::Module<T>>::deposit_log(log.into());
	}

	fn initialize_authorities(authorities: &AuthorityList) {
		if !authorities.is_empty() {
			assert!(
				Self::grandpa_authorities().is_empty(),
				"Authorities are already initialized!"
			);
			Self::set_grandpa_authorities(authorities);
		}
	}

	#[cfg(feature = "migrate-authorities")]
	fn migrate_authorities() {
		if Authorities::exists() {
			Self::set_grandpa_authorities(&Authorities::take());
		}
	}

	pub fn submit_report_equivocation_extrinsic(
		equivocation_report: EquivocationReport<T::Hash, T::BlockNumber>,
		key_owner_proof: <T::HandleEquivocation as HandleEquivocation<T>>::KeyOwnerProof,
	) -> Option<()> {
		T::HandleEquivocation::submit_equivocation_report(
			equivocation_report,
			key_owner_proof,
		).ok()?;

		Some(())
	}
}

impl<T: Trait> Module<T> {
	/// Attempt to extract a GRANDPA log from a generic digest.
	pub fn grandpa_log(digest: &DigestOf<T>) -> Option<ConsensusLog<T::BlockNumber>> {
		let id = OpaqueDigestItemId::Consensus(&GRANDPA_ENGINE_ID);
		digest.convert_first(|l| l.try_to::<ConsensusLog<T::BlockNumber>>(id))
	}

	/// Attempt to extract a pending set-change signal from a digest.
	pub fn pending_change(digest: &DigestOf<T>)
		-> Option<ScheduledChange<T::BlockNumber>>
	{
		Self::grandpa_log(digest).and_then(|signal| signal.try_into_change())
	}

	/// Attempt to extract a forced set-change signal from a digest.
	pub fn forced_change(digest: &DigestOf<T>)
		-> Option<(T::BlockNumber, ScheduledChange<T::BlockNumber>)>
	{
		Self::grandpa_log(digest).and_then(|signal| signal.try_into_forced_change())
	}

	/// Attempt to extract a pause signal from a digest.
	pub fn pending_pause(digest: &DigestOf<T>)
		-> Option<T::BlockNumber>
	{
		Self::grandpa_log(digest).and_then(|signal| signal.try_into_pause())
	}

	/// Attempt to extract a resume signal from a digest.
	pub fn pending_resume(digest: &DigestOf<T>)
		-> Option<T::BlockNumber>
	{
		Self::grandpa_log(digest).and_then(|signal| signal.try_into_resume())
	}
}

impl<T: Trait> sp_runtime::BoundToRuntimeAppPublic for Module<T> {
	type Public = AuthorityId;
}

impl<T: Trait> pallet_session::OneSessionHandler<T::AccountId> for Module<T>
	where T: pallet_session::Trait
{
	type Key = AuthorityId;

	fn on_genesis_session<'a, I: 'a>(validators: I)
		where I: Iterator<Item=(&'a T::AccountId, AuthorityId)>
	{
		let authorities = validators.map(|(_, k)| (k, 1)).collect::<Vec<_>>();
		Self::initialize_authorities(&authorities);
	}

	fn on_new_session<'a, I: 'a>(changed: bool, validators: I, _queued_validators: I)
		where I: Iterator<Item=(&'a T::AccountId, AuthorityId)>
	{
		// Always issue a change if `session` says that the validators have changed.
		// Even if their session keys are the same as before, the underyling economic
		// identities have changed.
		let current_set_id = if changed {
			let next_authorities = validators.map(|(_, k)| (k, 1)).collect::<Vec<_>>();
			if let Some((further_wait, median)) = <Stalled<T>>::take() {
				let _ = Self::schedule_change(next_authorities, further_wait, Some(median));
			} else {
				let _ = Self::schedule_change(next_authorities, Zero::zero(), None);
			}
			CurrentSetId::mutate(|s| { *s += 1; *s })
		} else {
			// nothing's changed, neither economic conditions nor session keys. update the pointer
			// of the current set.
			Self::current_set_id()
		};

		// if we didn't issue a change, we update the mapping to note that the current
		// set corresponds to the latest equivalent session (i.e. now).
		let session_index = <pallet_session::Module<T>>::current_index();
		SetIdSession::insert(current_set_id, &session_index);
	}

	fn on_disabled(i: usize) {
		Self::deposit_log(ConsensusLog::OnDisabled(i as u64))
	}
}

impl<T: Trait> pallet_finality_tracker::OnFinalizationStalled<T::BlockNumber> for Module<T> {
	fn on_stalled(further_wait: T::BlockNumber, median: T::BlockNumber) {
		// when we record old authority sets, we can use `pallet_finality_tracker::median`
		// to figure out _who_ failed. until then, we can't meaningfully guard
		// against `next == last` the way that normal session changes do.
		<Stalled<T>>::put((further_wait, median));
	}
}

/// A round number and set id which point on the time of an offence.
#[derive(Copy, Clone, PartialOrd, Ord, Eq, PartialEq, Encode, Decode)]
pub struct GrandpaTimeSlot {
	// The order of these matters for `derive(Ord)`.
	set_id: SetId,
	round: RoundNumber,
}

/// A grandpa equivocation offence report.
#[allow(dead_code)]
pub struct GrandpaEquivocationOffence<FullIdentification> {
	/// Time slot at which this incident happened.
	time_slot: GrandpaTimeSlot,
	/// The session index in which the incident happened.
	session_index: SessionIndex,
	/// The size of the validator set at the time of the offence.
	validator_set_count: u32,
	/// The authority which produced this equivocation.
	offender: FullIdentification,
}

impl<FullIdentification: Clone> Offence<FullIdentification> for GrandpaEquivocationOffence<FullIdentification> {
	const ID: Kind = *b"grandpa:equivoca";
	type TimeSlot = GrandpaTimeSlot;

	fn offenders(&self) -> Vec<FullIdentification> {
		vec![self.offender.clone()]
	}

	fn session_index(&self) -> SessionIndex {
		self.session_index
	}

	fn validator_set_count(&self) -> u32 {
		self.validator_set_count
	}

	fn time_slot(&self) -> Self::TimeSlot {
		self.time_slot
	}

	fn slash_fraction(
		offenders_count: u32,
		validator_set_count: u32,
	) -> Perbill {
		// the formula is min((3k / n)^2, 1)
		let x = Perbill::from_rational_approximation(3 * offenders_count, validator_set_count);
		// _ ^ 2
		x.square()
	}
}<|MERGE_RESOLUTION|>--- conflicted
+++ resolved
@@ -37,16 +37,11 @@
 
 use app_crypto::{key_types::GRANDPA, RuntimeAppPublic};
 use codec::{self as codec, Encode, Decode, Error};
-<<<<<<< HEAD
-use support::{
+use frame_support::{
 	decl_event, decl_storage, decl_module, dispatch, storage,
-	dispatch::Result,
 	traits::KeyOwnerProofSystem,
 	weights::SimpleDispatchInfo,
 };
-=======
-use frame_support::{decl_event, decl_storage, decl_module, dispatch, storage};
->>>>>>> 40a16efe
 use sp_runtime::{
 	generic::{DigestItem, OpaqueDigestItemId},
 	traits::{IdentifyAccount, Zero},
@@ -56,27 +51,23 @@
 	SessionIndex,
 	offence::{Kind, Offence, ReportOffence},
 };
-use system::{
-	ensure_signed, DigestOf,
-	offchain::SubmitSignedTransaction,
-};
 use fg_primitives::{
 	GRANDPA_AUTHORITIES_KEY, GRANDPA_ENGINE_ID,
 	ConsensusLog, EquivocationReport, RoundNumber, SetId, ScheduledChange,
 };
 pub use fg_primitives::{AuthorityId, AuthorityList, AuthorityWeight, VersionedAuthorityList};
-<<<<<<< HEAD
-=======
-use frame_system::{self as system, ensure_signed, DigestOf};
->>>>>>> 40a16efe
+use frame_system::{
+	self as system, ensure_signed,
+	DigestOf,
+	offchain::SubmitSignedTransaction,
+};
 
 mod mock;
 mod tests;
 
 pub trait Trait: frame_system::Trait {
 	/// The event type of this module.
-<<<<<<< HEAD
-	type Event: From<Event> + Into<<Self as system::Trait>::Event>;
+	type Event: From<Event> + Into<<Self as frame_system::Trait>::Event>;
 
 	/// The function call.
 	type Call: From<Call<Self>>;
@@ -101,7 +92,7 @@
 	fn submit_equivocation_report(
 		equivocation_report: EquivocationReport<T::Hash, T::BlockNumber>,
 		key_owner_proof: Self::KeyOwnerProof,
-	) -> Result;
+	) -> dispatch::Result;
 }
 
 impl<T: Trait> HandleEquivocation<T> for () {
@@ -125,7 +116,7 @@
 	fn submit_equivocation_report(
 		_equivocation_report: EquivocationReport<T::Hash, T::BlockNumber>,
 		_key_owner_proof: Self::KeyOwnerProof,
-	) -> Result {
+	) -> dispatch::Result {
 		Ok(())
 	}
 }
@@ -193,7 +184,7 @@
 	fn submit_equivocation_report(
 		equivocation_report: EquivocationReport<T::Hash, T::BlockNumber>,
 		key_owner_proof: Self::KeyOwnerProof,
-	) -> Result {
+	) -> dispatch::Result {
 		let call = Call::report_equivocation(
 			equivocation_report.clone(),
 			key_owner_proof.encode(),
@@ -210,9 +201,6 @@
 			Err("Error submitting equivocation report.")
 		}
 	}
-=======
-	type Event: From<Event> + Into<<Self as frame_system::Trait>::Event>;
->>>>>>> 40a16efe
 }
 
 /// A stored pending change, old format.
