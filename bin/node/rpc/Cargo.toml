[package]
name = "node-rpc"
version = "2.0.0"
authors = ["Parity Technologies <admin@parity.io>"]
edition = "2018"

[dependencies]
client = { package = "sc-client", path = "../../../client/" }
jsonrpc-core = "14.0.3"
node-primitives = { path = "../primitives" }
node-runtime = { path = "../runtime" }
<<<<<<< HEAD
sr-primitives = { path = "../../../primitives/sr-primitives" }
sr-api = { path = "../../../primitives/sr-api" }
paint-contracts-rpc = { path = "../../../paint/contracts/rpc/" }
paint-transaction-payment-rpc = { path = "../../../paint/transaction-payment/rpc/" }
paint-system-rpc = { path = "../../../paint/system/rpc/" }
transaction_pool = { package = "substrate-transaction-pool", path = "../../../client/transaction-pool" }
=======
sp-runtime = { path = "../../../primitives/sr-primitives" }
pallet-contracts-rpc = { path = "../../../frame/contracts/rpc/" }
pallet-transaction-payment-rpc = { path = "../../../frame/transaction-payment/rpc/" }
substrate-frame-rpc-system = { path = "../../../utils/frame/rpc/system" }
txpool-api = { package = "sp-transaction-pool-api", path = "../../../primitives/transaction-pool" }
>>>>>>> c837c8d9
<|MERGE_RESOLUTION|>--- conflicted
+++ resolved
@@ -9,17 +9,8 @@
 jsonrpc-core = "14.0.3"
 node-primitives = { path = "../primitives" }
 node-runtime = { path = "../runtime" }
-<<<<<<< HEAD
-sr-primitives = { path = "../../../primitives/sr-primitives" }
-sr-api = { path = "../../../primitives/sr-api" }
-paint-contracts-rpc = { path = "../../../paint/contracts/rpc/" }
-paint-transaction-payment-rpc = { path = "../../../paint/transaction-payment/rpc/" }
-paint-system-rpc = { path = "../../../paint/system/rpc/" }
-transaction_pool = { package = "substrate-transaction-pool", path = "../../../client/transaction-pool" }
-=======
-sp-runtime = { path = "../../../primitives/sr-primitives" }
+sp-api = { path = "../../../primitives/sr-api" }
 pallet-contracts-rpc = { path = "../../../frame/contracts/rpc/" }
 pallet-transaction-payment-rpc = { path = "../../../frame/transaction-payment/rpc/" }
 substrate-frame-rpc-system = { path = "../../../utils/frame/rpc/system" }
-txpool-api = { package = "sp-transaction-pool-api", path = "../../../primitives/transaction-pool" }
->>>>>>> c837c8d9
+txpool-api = { package = "sp-transaction-pool-api", path = "../../../primitives/transaction-pool" }